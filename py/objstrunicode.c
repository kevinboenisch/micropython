--- conflicted
+++ resolved
@@ -39,14 +39,10 @@
 /******************************************************************************/
 /* str                                                                        */
 
-<<<<<<< HEAD
-STATIC void uni_print_quoted(const mp_print_t *print, const byte *str_data, uint str_len) {
+static void uni_print_quoted(const mp_print_t *print, const byte *str_data, uint str_len) {
     vstr_t vstr;
     vstr_init(&vstr, str_len + 2); // at least 2 chars for the quotes, maybe more
 
-=======
-static void uni_print_quoted(const mp_print_t *print, const byte *str_data, uint str_len) {
->>>>>>> ecfdd5d6
     // this escapes characters, but it will be very slow to print (calling print many times)
     bool has_single_quote = false;
     bool has_double_quote = false;
