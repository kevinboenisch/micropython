/*
 * This file is part of the MicroPython project, http://micropython.org/
 *
 * The MIT License (MIT)
 *
 * Copyright (c) SatoshiLabs
 *
 * Permission is hereby granted, free of charge, to any person obtaining a copy
 * of this software and associated documentation files (the "Software"), to deal
 * in the Software without restriction, including without limitation the rights
 * to use, copy, modify, merge, publish, distribute, sublicense, and/or sell
 * copies of the Software, and to permit persons to whom the Software is
 * furnished to do so, subject to the following conditions:
 *
 * The above copyright notice and this permission notice shall be included in
 * all copies or substantial portions of the Software.
 *
 * THE SOFTWARE IS PROVIDED "AS IS", WITHOUT WARRANTY OF ANY KIND, EXPRESS OR
 * IMPLIED, INCLUDING BUT NOT LIMITED TO THE WARRANTIES OF MERCHANTABILITY,
 * FITNESS FOR A PARTICULAR PURPOSE AND NONINFRINGEMENT. IN NO EVENT SHALL THE
 * AUTHORS OR COPYRIGHT HOLDERS BE LIABLE FOR ANY CLAIM, DAMAGES OR OTHER
 * LIABILITY, WHETHER IN AN ACTION OF CONTRACT, TORT OR OTHERWISE, ARISING FROM,
 * OUT OF OR IN CONNECTION WITH THE SOFTWARE OR THE USE OR OTHER DEALINGS IN
 * THE SOFTWARE.
 */

#include "py/profile.h"
#include "py/bc0.h"
#include "py/gc.h"
#include "py/objfun.h"
#include "py/scope.h"

//#include "jpo/jcomp/debug.h" // for DBG_SEND
#include "mpconfigport.h" // for JPO_LOCAL_VAR_NAMES

#if MICROPY_PY_SYS_SETTRACE

#if !MICROPY_PERSISTENT_CODE_SAVE
// The settrace feature requires that we maintain additional metadata on the raw
// code object which is normally only done when writing .mpy files.
#error "MICROPY_PY_SYS_SETTRACE requires MICROPY_PERSISTENT_CODE_SAVE to be enabled"
#endif

#define prof_trace_cb MP_STATE_THREAD(prof_trace_callback)
#define QSTR_MAP(context, idx) (context->constants.qstr_table[idx])

<<<<<<< HEAD
// C trace callback fn
mp_prof_callback_t mp_prof_callback_c = NULL;

STATIC uint mp_prof_bytecode_lineno(const mp_raw_code_t *rc, size_t bc) {
=======
static uint mp_prof_bytecode_lineno(const mp_raw_code_t *rc, size_t bc) {
>>>>>>> ecfdd5d6
    const mp_bytecode_prelude_t *prelude = &rc->prelude;
    return mp_bytecode_get_source_line(prelude->line_info, prelude->line_info_top, bc);
}

void mp_prof_extract_prelude(const byte *bytecode, mp_bytecode_prelude_t *prelude) {
    const byte *ip = bytecode;

    MP_BC_PRELUDE_SIG_DECODE(ip);
    prelude->n_state = n_state;
    prelude->n_exc_stack = n_exc_stack;
    prelude->scope_flags = scope_flags;
    prelude->n_pos_args = n_pos_args;
    prelude->n_kwonly_args = n_kwonly_args;
    prelude->n_def_pos_args = n_def_pos_args;
#if JPO_LOCAL_VAR_NAMES
    prelude->n_id_infos = n_id_infos;
#endif
    MP_BC_PRELUDE_SIZE_DECODE(ip);

    prelude->line_info_top = ip + n_info;
    prelude->opcodes = ip + n_info + n_cell;

    prelude->qstr_block_name_idx = mp_decode_uint_value(ip);
    // add 1 for the block name, since mp_decode_uint_value does not increment ip
    for (size_t i = 0; i < 1 + n_pos_args + n_kwonly_args; ++i) {
        ip = mp_decode_uint_skip(ip);
    }

#if JPO_LOCAL_VAR_NAMES
    prelude->id_infos = ip;
    for (size_t i = 0; i < n_id_infos; i++) {
        mp_decode_id_info_skip(&ip);
    }
#endif
    prelude->line_info = ip;

    //DBG_SEND("extract_prelude: line_info 0x%x offset: %d", prelude->line_info, prelude->line_info - bytecode);

}

/******************************************************************************/
// code object

static void code_print(const mp_print_t *print, mp_obj_t o_in, mp_print_kind_t kind) {
    (void)kind;
    mp_obj_code_t *o = MP_OBJ_TO_PTR(o_in);
    const mp_raw_code_t *rc = o->rc;
    const mp_bytecode_prelude_t *prelude = &rc->prelude;
    mp_printf(print,
        "<code object %q at 0x%p, file \"%q\", line %d>",
        QSTR_MAP(o->context, prelude->qstr_block_name_idx),
        o,
        QSTR_MAP(o->context, 0),
        rc->line_of_definition
        );
}

static mp_obj_tuple_t *code_consts(const mp_module_context_t *context, const mp_raw_code_t *rc) {
    mp_obj_tuple_t *consts = MP_OBJ_TO_PTR(mp_obj_new_tuple(rc->n_children + 1, NULL));

    size_t const_no = 0;
    for (size_t i = 0; i < rc->n_children; ++i) {
        mp_obj_t code = mp_obj_new_code(context, rc->children[i]);
        if (code == MP_OBJ_NULL) {
            m_malloc_fail(sizeof(mp_obj_code_t));
        }
        consts->items[const_no++] = code;
    }
    consts->items[const_no++] = mp_const_none;

    return consts;
}

static mp_obj_t raw_code_lnotab(const mp_raw_code_t *rc) {
    // const mp_bytecode_prelude_t *prelude = &rc->prelude;
    uint start = 0;
    uint stop = rc->fun_data_len - start;

    uint last_lineno = mp_prof_bytecode_lineno(rc, start);
    uint lasti = 0;

    const uint buffer_chunk_size = (stop - start) >> 2; // heuristic magic
    uint buffer_size = buffer_chunk_size;
    byte *buffer = m_new(byte, buffer_size);
    uint buffer_index = 0;

    for (uint i = start; i < stop; ++i) {
        uint lineno = mp_prof_bytecode_lineno(rc, i);
        size_t line_diff = lineno - last_lineno;
        if (line_diff > 0) {
            uint instr_diff = (i - start) - lasti;

            assert(instr_diff < 256);
            assert(line_diff < 256);

            if (buffer_index + 2 > buffer_size) {
                buffer = m_renew(byte, buffer, buffer_size, buffer_size + buffer_chunk_size);
                buffer_size = buffer_size + buffer_chunk_size;
            }
            last_lineno = lineno;
            lasti = i - start;
            buffer[buffer_index++] = instr_diff;
            buffer[buffer_index++] = line_diff;
        }
    }

    mp_obj_t o = mp_obj_new_bytes(buffer, buffer_index);
    m_del(byte, buffer, buffer_size);
    return o;
}

static void code_attr(mp_obj_t self_in, qstr attr, mp_obj_t *dest) {
    if (dest[0] != MP_OBJ_NULL) {
        // not load attribute
        return;
    }
    mp_obj_code_t *o = MP_OBJ_TO_PTR(self_in);
    const mp_raw_code_t *rc = o->rc;
    const mp_bytecode_prelude_t *prelude = &rc->prelude;
    switch (attr) {
        case MP_QSTR_co_code:
            dest[0] = mp_obj_new_bytes(
                (void *)prelude->opcodes,
                rc->fun_data_len - (prelude->opcodes - (const byte *)rc->fun_data)
                );
            break;
        case MP_QSTR_co_consts:
            dest[0] = MP_OBJ_FROM_PTR(code_consts(o->context, rc));
            break;
        case MP_QSTR_co_filename:
            dest[0] = MP_OBJ_NEW_QSTR(QSTR_MAP(o->context, 0));
            break;
        case MP_QSTR_co_firstlineno:
            dest[0] = MP_OBJ_NEW_SMALL_INT(mp_prof_bytecode_lineno(rc, 0));
            break;
        case MP_QSTR_co_name:
            dest[0] = MP_OBJ_NEW_QSTR(QSTR_MAP(o->context, prelude->qstr_block_name_idx));
            break;
        case MP_QSTR_co_names:
            dest[0] = MP_OBJ_FROM_PTR(o->dict_locals);
            break;
        case MP_QSTR_co_lnotab:
            if (!o->lnotab) {
                o->lnotab = raw_code_lnotab(rc);
            }
            dest[0] = o->lnotab;
            break;
    }
}

MP_DEFINE_CONST_OBJ_TYPE(
    mp_type_settrace_codeobj,
    MP_QSTR_code,
    MP_TYPE_FLAG_NONE,
    print, code_print,
    attr, code_attr
    );

mp_obj_t mp_obj_new_code(const mp_module_context_t *context, const mp_raw_code_t *rc) {
    mp_obj_code_t *o = m_new_obj_maybe(mp_obj_code_t);
    if (o == NULL) {
        return MP_OBJ_NULL;
    }
    o->base.type = &mp_type_settrace_codeobj;
    o->context = context;
    o->rc = rc;
    o->dict_locals = mp_locals_get(); // this is a wrong! how to do this properly?
    o->lnotab = MP_OBJ_NULL;
    return MP_OBJ_FROM_PTR(o);
}

/******************************************************************************/
// frame object

static void frame_print(const mp_print_t *print, mp_obj_t o_in, mp_print_kind_t kind) {
    (void)kind;
    mp_obj_frame_t *frame = MP_OBJ_TO_PTR(o_in);
    mp_obj_code_t *code = frame->code;
    const mp_raw_code_t *rc = code->rc;
    const mp_bytecode_prelude_t *prelude = &rc->prelude;
    mp_printf(print,
        "<frame at 0x%p, file '%q', line %d, code %q>",
        frame,
        QSTR_MAP(code->context, 0),
        frame->lineno,
        QSTR_MAP(code->context, prelude->qstr_block_name_idx)
        );
}

static void frame_attr(mp_obj_t self_in, qstr attr, mp_obj_t *dest) {
    if (dest[0] != MP_OBJ_NULL) {
        // not load attribute
        return;
    }

    mp_obj_frame_t *o = MP_OBJ_TO_PTR(self_in);

    switch (attr) {
        case MP_QSTR_f_back:
            dest[0] = mp_const_none;
            if (o->code_state->prev_state) {
                dest[0] = MP_OBJ_FROM_PTR(o->code_state->prev_state->frame);
            }
            break;
        case MP_QSTR_f_code:
            dest[0] = MP_OBJ_FROM_PTR(o->code);
            break;
        case MP_QSTR_f_globals:
            dest[0] = MP_OBJ_FROM_PTR(o->code_state->fun_bc->context->module.globals);
            break;
        case MP_QSTR_f_lasti:
            dest[0] = MP_OBJ_NEW_SMALL_INT(o->lasti);
            break;
        case MP_QSTR_f_lineno:
            dest[0] = MP_OBJ_NEW_SMALL_INT(o->lineno);
            break;
    }
}

MP_DEFINE_CONST_OBJ_TYPE(
    mp_type_frame,
    MP_QSTR_frame,
    MP_TYPE_FLAG_NONE,
    print, frame_print,
    attr, frame_attr
    );

mp_obj_t mp_obj_new_frame(const mp_code_state_t *code_state) {
    if (gc_is_locked()) {
        return MP_OBJ_NULL;
    }

    mp_obj_frame_t *o = m_new_obj_maybe(mp_obj_frame_t);
    if (o == NULL) {
        return MP_OBJ_NULL;
    }

    mp_obj_code_t *code = o->code = MP_OBJ_TO_PTR(mp_obj_new_code(code_state->fun_bc->context, code_state->fun_bc->rc));
    if (code == NULL) {
        return MP_OBJ_NULL;
    }

    const mp_raw_code_t *rc = code->rc;
    const mp_bytecode_prelude_t *prelude = &rc->prelude;
    o->code_state = code_state;
    o->base.type = &mp_type_frame;
    o->back = NULL;
    o->code = code;
    o->lasti = code_state->ip - prelude->opcodes;
    o->lineno = mp_prof_bytecode_lineno(rc, o->lasti);
    o->trace_opcodes = false;
    o->callback = MP_OBJ_NULL;

    return MP_OBJ_FROM_PTR(o);
}


/******************************************************************************/
// Trace logic

typedef struct {
    struct _mp_obj_frame_t *frame;
    mp_obj_t event;
    mp_obj_t arg;
} prof_callback_args_t;

static mp_obj_t mp_prof_callback_invoke(mp_obj_t callback, prof_callback_args_t *args) {
    assert(mp_obj_is_callable(callback));

    mp_prof_is_executing = true;

    mp_obj_t a[3] = {MP_OBJ_FROM_PTR(args->frame), args->event, args->arg};
    mp_obj_t top = mp_call_function_n_kw(callback, 3, 0, a);

    mp_prof_is_executing = false;

    if (MP_STATE_THREAD(mp_pending_exception) != MP_OBJ_NULL) {
        mp_handle_pending(true);
    }
    return top;
}

mp_obj_t mp_prof_settrace(mp_obj_t callback) {
    if (mp_obj_is_callable(callback)) {
        prof_trace_cb = callback;
    } else {
        prof_trace_cb = MP_OBJ_NULL;
    }
    return mp_const_none;
}

mp_obj_t mp_prof_frame_enter(mp_code_state_t *code_state) {
    assert(!mp_prof_is_executing);

    mp_obj_frame_t *frame = MP_OBJ_TO_PTR(mp_obj_new_frame(code_state));
    if (frame == NULL) {
        // Couldn't allocate a frame object
        return MP_OBJ_NULL;
    }

    if (code_state->prev_state && code_state->frame == NULL) {
        // We are entering not-yet-traced frame
        // which means it's a CALL event (not a GENERATOR)
        // so set the function definition line.
        const mp_raw_code_t *rc = code_state->fun_bc->rc;
        frame->lineno = rc->line_of_definition;
        if (!rc->line_of_definition) {
            frame->lineno = mp_prof_bytecode_lineno(rc, 0);
        }
    }
    code_state->frame = frame;

    // if (!prof_trace_cb) {
    //     return MP_OBJ_NULL;
    // }

    mp_obj_t top;
    prof_callback_args_t _args, *args = &_args;
    args->frame = code_state->frame;

    // SETTRACE event CALL
    args->event = MP_OBJ_NEW_QSTR(MP_QSTR_call);
    args->arg = mp_const_none;

    if (mp_prof_callback_c) {
        mp_prof_callback_c(MP_PROF_TRACE_CALL, args->frame, NULL);
    }

    if (prof_trace_cb) {
        top = mp_prof_callback_invoke(prof_trace_cb, args);
    }
    else {
        top = mp_const_none;
    }

    code_state->frame->callback = mp_obj_is_callable(top) ? top : MP_OBJ_NULL;

    // Invalidate the last executed line number so the LINE trace can trigger after this CALL.
    frame->lineno = 0;

    return top;
}

mp_obj_t mp_prof_frame_update(const mp_code_state_t *code_state) {
    mp_obj_frame_t *frame = code_state->frame;
    if (frame == NULL) {
        // Frame was not allocated (eg because there was no memory available)
        return MP_OBJ_NULL;
    }

    mp_obj_frame_t *o = frame;
    mp_obj_code_t *code = o->code;
    const mp_raw_code_t *rc = code->rc;
    const mp_bytecode_prelude_t *prelude = &rc->prelude;

    assert(o->code_state == code_state);

    o->lasti = code_state->ip - prelude->opcodes;
    o->lineno = mp_prof_bytecode_lineno(rc, o->lasti);

    return MP_OBJ_FROM_PTR(o);
}

mp_obj_t mp_prof_instr_tick(mp_code_state_t *code_state, mp_obj_t exception) {
    // Detect execution recursion
    assert(!mp_prof_is_executing);
    assert(code_state->frame);
    assert(mp_obj_get_type(code_state->frame) == &mp_type_frame);

    // Detect data recursion
    assert(code_state != code_state->prev_state);

    mp_obj_t top = mp_const_none;
    mp_obj_t callback = code_state->frame->callback;

    prof_callback_args_t _args, *args = &_args;
    args->frame = code_state->frame;
    args->event = mp_const_none;
    args->arg = mp_const_none;

    // Call event's are handled inside mp_prof_frame_enter

    // SETTRACE event EXCEPTION
    if (exception != MP_OBJ_NULL) {
        args->event = MP_OBJ_NEW_QSTR(MP_QSTR_exception);

        if (mp_prof_callback_c) {
            mp_prof_callback_c(MP_PROF_TRACE_EXCEPTION, args->frame, exception);
        }

        if (callback) {
            top = mp_prof_callback_invoke(callback, args);
        }
        else {
            top = mp_const_none;
        }
        return top;
    }

    // SETTRACE event LINE
    const mp_raw_code_t *rc = code_state->fun_bc->rc;
    const mp_bytecode_prelude_t *prelude = &rc->prelude;
    size_t prev_line_no = args->frame->lineno;
    size_t current_line_no = mp_prof_bytecode_lineno(rc, code_state->ip - prelude->opcodes);
    if (prev_line_no != current_line_no) {
        args->frame->lineno = current_line_no;
        args->event = MP_OBJ_NEW_QSTR(MP_QSTR_line);

        if (mp_prof_callback_c) {
            mp_prof_callback_c(MP_PROF_TRACE_LINE, args->frame, NULL);
        }

        if (callback) {
            top = mp_prof_callback_invoke(callback, args);
        }
        else {
            top = mp_const_none;
        }
    }

    // SETTRACE event RETURN
    const byte *ip = code_state->ip;
    if (*ip == MP_BC_RETURN_VALUE || *ip == MP_BC_YIELD_VALUE) {
        args->event = MP_OBJ_NEW_QSTR(MP_QSTR_return);

        if (mp_prof_callback_c) {
            mp_prof_callback_c(MP_PROF_TRACE_RETURN, args->frame, NULL);
        }

        if (callback) {
            top = mp_prof_callback_invoke(callback, args);
        }
        else {
            top = mp_const_none;
        }

        if (code_state->prev_state && *ip == MP_BC_RETURN_VALUE) {
            code_state->frame->callback = MP_OBJ_NULL;
        }
    }

    // SETTRACE event OPCODE
    // TODO: frame.f_trace_opcodes=True
    if (false) {
        args->event = MP_OBJ_NEW_QSTR(MP_QSTR_opcode);
    }

    return top;
}

// Optimized version
void mp_prof_instr_tick_c_only(mp_code_state_t *code_state, mp_obj_t exception) {
    // Detect execution recursion
    assert(!mp_prof_is_executing);
    assert(code_state->frame);
    assert(mp_obj_get_type(code_state->frame) == &mp_type_frame);
    assert(mp_prof_callback_c);

    // Detect data recursion
    assert(code_state != code_state->prev_state);

    // Call event's are handled inside mp_prof_frame_enter

    // SETTRACE event EXCEPTION
    if (exception != MP_OBJ_NULL) {
        mp_prof_callback_c(MP_PROF_TRACE_EXCEPTION, code_state->frame, exception);
        return;
    }

    // SETTRACE event LINE
    const mp_raw_code_t *rc = code_state->fun_bc->rc;
    const mp_bytecode_prelude_t *prelude = &rc->prelude;
    size_t prev_line_no = code_state->frame->lineno;
    size_t current_line_no = mp_prof_bytecode_lineno(rc, code_state->ip - prelude->opcodes);
    if (prev_line_no != current_line_no) {        
        code_state->frame->lineno = current_line_no;
        mp_prof_callback_c(MP_PROF_TRACE_LINE, code_state->frame, NULL);
        return;
    }

    // SETTRACE event RETURN
    const byte *ip = code_state->ip;
    if (*ip == MP_BC_RETURN_VALUE || *ip == MP_BC_YIELD_VALUE) {
        mp_prof_callback_c(MP_PROF_TRACE_RETURN, code_state->frame, NULL);

        // if (code_state->prev_state && *ip == MP_BC_RETURN_VALUE) {
        //     code_state->frame->callback = MP_OBJ_NULL;
        // }
        return;
    }
}

/******************************************************************************/
// DEBUG

// This section is for debugging the settrace feature itself, and is not intended
// to be included in production/release builds.  The code structure for this block
// was taken from py/showbc.c and should not be used as a reference.  To enable
// this debug feature enable MICROPY_PROF_INSTR_DEBUG_PRINT_ENABLE in py/profile.h.
#if MICROPY_PROF_INSTR_DEBUG_PRINT_ENABLE

#include "runtime0.h"

#define DECODE_UINT { \
        unum = 0; \
        do { \
            unum = (unum << 7) + (*ip & 0x7f); \
        } while ((*ip++ & 0x80) != 0); \
}
#define DECODE_ULABEL do { unum = (ip[0] | (ip[1] << 8)); ip += 2; } while (0)
#define DECODE_SLABEL do { unum = (ip[0] | (ip[1] << 8)) - 0x8000; ip += 2; } while (0)

#define DECODE_QSTR \
    qst = ip[0] | ip[1] << 8; \
    ip += 2;
#define DECODE_PTR \
    DECODE_UINT; \
    ptr = (const byte *)const_table[unum]
#define DECODE_OBJ \
    DECODE_UINT; \
    obj = (mp_obj_t)const_table[unum]

typedef struct _mp_dis_instruction_t {
    mp_uint_t qstr_opname;
    mp_uint_t arg;
    mp_obj_t argobj;
    mp_obj_t argobjex_cache;
} mp_dis_instruction_t;

static const byte *mp_prof_opcode_decode(const byte *ip, const mp_uint_t *const_table, mp_dis_instruction_t *instruction) {
    mp_uint_t unum;
    const byte *ptr;
    mp_obj_t obj;
    qstr qst;

    instruction->qstr_opname = MP_QSTR_;
    instruction->arg = 0;
    instruction->argobj = mp_const_none;
    instruction->argobjex_cache = mp_const_none;

    switch (*ip++) {
        case MP_BC_LOAD_CONST_FALSE:
            instruction->qstr_opname = MP_QSTR_LOAD_CONST_FALSE;
            break;

        case MP_BC_LOAD_CONST_NONE:
            instruction->qstr_opname = MP_QSTR_LOAD_CONST_NONE;
            break;

        case MP_BC_LOAD_CONST_TRUE:
            instruction->qstr_opname = MP_QSTR_LOAD_CONST_TRUE;
            break;

        case MP_BC_LOAD_CONST_SMALL_INT: {
            mp_int_t num = 0;
            if ((ip[0] & 0x40) != 0) {
                // Number is negative
                num--;
            }
            do {
                num = (num << 7) | (*ip & 0x7f);
            } while ((*ip++ & 0x80) != 0);
            instruction->qstr_opname = MP_QSTR_LOAD_CONST_SMALL_INT;
            instruction->arg = num;
            break;
        }

        case MP_BC_LOAD_CONST_STRING:
            DECODE_QSTR;
            instruction->qstr_opname = MP_QSTR_LOAD_CONST_STRING;
            instruction->arg = qst;
            instruction->argobj = MP_OBJ_NEW_QSTR(qst);
            break;

        case MP_BC_LOAD_CONST_OBJ:
            DECODE_OBJ;
            instruction->qstr_opname = MP_QSTR_LOAD_CONST_OBJ;
            instruction->arg = unum;
            instruction->argobj = obj;
            break;

        case MP_BC_LOAD_NULL:
            instruction->qstr_opname = MP_QSTR_LOAD_NULL;
            break;

        case MP_BC_LOAD_FAST_N:
            DECODE_UINT;
            instruction->qstr_opname = MP_QSTR_LOAD_FAST_N;
            instruction->arg = unum;
            break;

        case MP_BC_LOAD_DEREF:
            DECODE_UINT;
            instruction->qstr_opname = MP_QSTR_LOAD_DEREF;
            instruction->arg = unum;
            break;

        case MP_BC_LOAD_NAME:
            DECODE_QSTR;
            instruction->qstr_opname = MP_QSTR_LOAD_NAME;
            instruction->arg = qst;
            instruction->argobj = MP_OBJ_NEW_QSTR(qst);
            break;

        case MP_BC_LOAD_GLOBAL:
            DECODE_QSTR;
            instruction->qstr_opname = MP_QSTR_LOAD_GLOBAL;
            instruction->arg = qst;
            instruction->argobj = MP_OBJ_NEW_QSTR(qst);
            break;

        case MP_BC_LOAD_ATTR:
            DECODE_QSTR;
            instruction->qstr_opname = MP_QSTR_LOAD_ATTR;
            instruction->arg = qst;
            instruction->argobj = MP_OBJ_NEW_QSTR(qst);
            break;

        case MP_BC_LOAD_METHOD:
            DECODE_QSTR;
            instruction->qstr_opname = MP_QSTR_LOAD_METHOD;
            instruction->arg = qst;
            instruction->argobj = MP_OBJ_NEW_QSTR(qst);
            break;

        case MP_BC_LOAD_SUPER_METHOD:
            DECODE_QSTR;
            instruction->qstr_opname = MP_QSTR_LOAD_SUPER_METHOD;
            instruction->arg = qst;
            instruction->argobj = MP_OBJ_NEW_QSTR(qst);
            break;

        case MP_BC_LOAD_BUILD_CLASS:
            instruction->qstr_opname = MP_QSTR_LOAD_BUILD_CLASS;
            break;

        case MP_BC_LOAD_SUBSCR:
            instruction->qstr_opname = MP_QSTR_LOAD_SUBSCR;
            break;

        case MP_BC_STORE_FAST_N:
            DECODE_UINT;
            instruction->qstr_opname = MP_QSTR_STORE_FAST_N;
            instruction->arg = unum;
            break;

        case MP_BC_STORE_DEREF:
            DECODE_UINT;
            instruction->qstr_opname = MP_QSTR_STORE_DEREF;
            instruction->arg = unum;
            break;

        case MP_BC_STORE_NAME:
            DECODE_QSTR;
            instruction->qstr_opname = MP_QSTR_STORE_NAME;
            instruction->arg = qst;
            instruction->argobj = MP_OBJ_NEW_QSTR(qst);
            break;

        case MP_BC_STORE_GLOBAL:
            DECODE_QSTR;
            instruction->qstr_opname = MP_QSTR_STORE_GLOBAL;
            instruction->arg = qst;
            instruction->argobj = MP_OBJ_NEW_QSTR(qst);
            break;

        case MP_BC_STORE_ATTR:
            DECODE_QSTR;
            instruction->qstr_opname = MP_QSTR_STORE_ATTR;
            instruction->arg = qst;
            instruction->argobj = MP_OBJ_NEW_QSTR(qst);
            break;

        case MP_BC_STORE_SUBSCR:
            instruction->qstr_opname = MP_QSTR_STORE_SUBSCR;
            break;

        case MP_BC_DELETE_FAST:
            DECODE_UINT;
            instruction->qstr_opname = MP_QSTR_DELETE_FAST;
            instruction->arg = unum;
            break;

        case MP_BC_DELETE_DEREF:
            DECODE_UINT;
            instruction->qstr_opname = MP_QSTR_DELETE_DEREF;
            instruction->arg = unum;
            break;

        case MP_BC_DELETE_NAME:
            DECODE_QSTR;
            instruction->qstr_opname = MP_QSTR_DELETE_NAME;
            instruction->arg = qst;
            instruction->argobj = MP_OBJ_NEW_QSTR(qst);
            break;

        case MP_BC_DELETE_GLOBAL:
            DECODE_QSTR;
            instruction->qstr_opname = MP_QSTR_DELETE_GLOBAL;
            instruction->arg = qst;
            instruction->argobj = MP_OBJ_NEW_QSTR(qst);
            break;

        case MP_BC_DUP_TOP:
            instruction->qstr_opname = MP_QSTR_DUP_TOP;
            break;

        case MP_BC_DUP_TOP_TWO:
            instruction->qstr_opname = MP_QSTR_DUP_TOP_TWO;
            break;

        case MP_BC_POP_TOP:
            instruction->qstr_opname = MP_QSTR_POP_TOP;
            break;

        case MP_BC_ROT_TWO:
            instruction->qstr_opname = MP_QSTR_ROT_TWO;
            break;

        case MP_BC_ROT_THREE:
            instruction->qstr_opname = MP_QSTR_ROT_THREE;
            break;

        case MP_BC_JUMP:
            DECODE_SLABEL;
            instruction->qstr_opname = MP_QSTR_JUMP;
            instruction->arg = unum;
            break;

        case MP_BC_POP_JUMP_IF_TRUE:
            DECODE_SLABEL;
            instruction->qstr_opname = MP_QSTR_POP_JUMP_IF_TRUE;
            instruction->arg = unum;
            break;

        case MP_BC_POP_JUMP_IF_FALSE:
            DECODE_SLABEL;
            instruction->qstr_opname = MP_QSTR_POP_JUMP_IF_FALSE;
            instruction->arg = unum;
            break;

        case MP_BC_JUMP_IF_TRUE_OR_POP:
            DECODE_SLABEL;
            instruction->qstr_opname = MP_QSTR_JUMP_IF_TRUE_OR_POP;
            instruction->arg = unum;
            break;

        case MP_BC_JUMP_IF_FALSE_OR_POP:
            DECODE_SLABEL;
            instruction->qstr_opname = MP_QSTR_JUMP_IF_FALSE_OR_POP;
            instruction->arg = unum;
            break;

        case MP_BC_SETUP_WITH:
            DECODE_ULABEL; // loop-like labels are always forward
            instruction->qstr_opname = MP_QSTR_SETUP_WITH;
            instruction->arg = unum;
            break;

        case MP_BC_WITH_CLEANUP:
            instruction->qstr_opname = MP_QSTR_WITH_CLEANUP;
            break;

        case MP_BC_UNWIND_JUMP:
            DECODE_SLABEL;
            instruction->qstr_opname = MP_QSTR_UNWIND_JUMP;
            instruction->arg = unum;
            break;

        case MP_BC_SETUP_EXCEPT:
            DECODE_ULABEL; // except labels are always forward
            instruction->qstr_opname = MP_QSTR_SETUP_EXCEPT;
            instruction->arg = unum;
            break;

        case MP_BC_SETUP_FINALLY:
            DECODE_ULABEL; // except labels are always forward
            instruction->qstr_opname = MP_QSTR_SETUP_FINALLY;
            instruction->arg = unum;
            break;

        case MP_BC_END_FINALLY:
            // if TOS is an exception, reraises the exception (3 values on TOS)
            // if TOS is an integer, does something else
            // if TOS is None, just pops it and continues
            // else error
            instruction->qstr_opname = MP_QSTR_END_FINALLY;
            break;

        case MP_BC_GET_ITER:
            instruction->qstr_opname = MP_QSTR_GET_ITER;
            break;

        case MP_BC_GET_ITER_STACK:
            instruction->qstr_opname = MP_QSTR_GET_ITER_STACK;
            break;

        case MP_BC_FOR_ITER:
            DECODE_ULABEL; // the jump offset if iteration finishes; for labels are always forward
            instruction->qstr_opname = MP_QSTR_FOR_ITER;
            instruction->arg = unum;
            break;

        case MP_BC_BUILD_TUPLE:
            DECODE_UINT;
            instruction->qstr_opname = MP_QSTR_BUILD_TUPLE;
            instruction->arg = unum;
            break;

        case MP_BC_BUILD_LIST:
            DECODE_UINT;
            instruction->qstr_opname = MP_QSTR_BUILD_LIST;
            instruction->arg = unum;
            break;

        case MP_BC_BUILD_MAP:
            DECODE_UINT;
            instruction->qstr_opname = MP_QSTR_BUILD_MAP;
            instruction->arg = unum;
            break;

        case MP_BC_STORE_MAP:
            instruction->qstr_opname = MP_QSTR_STORE_MAP;
            break;

        case MP_BC_BUILD_SET:
            DECODE_UINT;
            instruction->qstr_opname = MP_QSTR_BUILD_SET;
            instruction->arg = unum;
            break;

        #if MICROPY_PY_BUILTINS_SLICE
        case MP_BC_BUILD_SLICE:
            DECODE_UINT;
            instruction->qstr_opname = MP_QSTR_BUILD_SLICE;
            instruction->arg = unum;
            break;
        #endif

        case MP_BC_STORE_COMP:
            DECODE_UINT;
            instruction->qstr_opname = MP_QSTR_STORE_COMP;
            instruction->arg = unum;
            break;

        case MP_BC_UNPACK_SEQUENCE:
            DECODE_UINT;
            instruction->qstr_opname = MP_QSTR_UNPACK_SEQUENCE;
            instruction->arg = unum;
            break;

        case MP_BC_UNPACK_EX:
            DECODE_UINT;
            instruction->qstr_opname = MP_QSTR_UNPACK_EX;
            instruction->arg = unum;
            break;

        case MP_BC_MAKE_FUNCTION:
            DECODE_PTR;
            instruction->qstr_opname = MP_QSTR_MAKE_FUNCTION;
            instruction->arg = unum;
            instruction->argobj = mp_obj_new_int_from_ull((uint64_t)ptr);
            break;

        case MP_BC_MAKE_FUNCTION_DEFARGS:
            DECODE_PTR;
            instruction->qstr_opname = MP_QSTR_MAKE_FUNCTION_DEFARGS;
            instruction->arg = unum;
            instruction->argobj = mp_obj_new_int_from_ull((uint64_t)ptr);
            break;

        case MP_BC_MAKE_CLOSURE: {
            DECODE_PTR;
            mp_uint_t n_closed_over = *ip++;
            instruction->qstr_opname = MP_QSTR_MAKE_CLOSURE;
            instruction->arg = unum;
            instruction->argobj = mp_obj_new_int_from_ull((uint64_t)ptr);
            instruction->argobjex_cache = MP_OBJ_NEW_SMALL_INT(n_closed_over);
            break;
        }

        case MP_BC_MAKE_CLOSURE_DEFARGS: {
            DECODE_PTR;
            mp_uint_t n_closed_over = *ip++;
            instruction->qstr_opname = MP_QSTR_MAKE_CLOSURE_DEFARGS;
            instruction->arg = unum;
            instruction->argobj = mp_obj_new_int_from_ull((uint64_t)ptr);
            instruction->argobjex_cache = MP_OBJ_NEW_SMALL_INT(n_closed_over);
            break;
        }

        case MP_BC_CALL_FUNCTION:
            DECODE_UINT;
            instruction->qstr_opname = MP_QSTR_CALL_FUNCTION;
            instruction->arg = unum & 0xff;
            instruction->argobjex_cache = MP_OBJ_NEW_SMALL_INT((unum >> 8) & 0xff);
            break;

        case MP_BC_CALL_FUNCTION_VAR_KW:
            DECODE_UINT;
            instruction->qstr_opname = MP_QSTR_CALL_FUNCTION_VAR_KW;
            instruction->arg = unum & 0xff;
            instruction->argobjex_cache = MP_OBJ_NEW_SMALL_INT((unum >> 8) & 0xff);
            break;

        case MP_BC_CALL_METHOD:
            DECODE_UINT;
            instruction->qstr_opname = MP_QSTR_CALL_METHOD;
            instruction->arg = unum & 0xff;
            instruction->argobjex_cache = MP_OBJ_NEW_SMALL_INT((unum >> 8) & 0xff);
            break;

        case MP_BC_CALL_METHOD_VAR_KW:
            DECODE_UINT;
            instruction->qstr_opname = MP_QSTR_CALL_METHOD_VAR_KW;
            instruction->arg = unum & 0xff;
            instruction->argobjex_cache = MP_OBJ_NEW_SMALL_INT((unum >> 8) & 0xff);
            break;

        case MP_BC_RETURN_VALUE:
            instruction->qstr_opname = MP_QSTR_RETURN_VALUE;
            break;

        case MP_BC_RAISE_LAST:
            instruction->qstr_opname = MP_QSTR_RAISE_LAST;
            break;

        case MP_BC_RAISE_OBJ:
            instruction->qstr_opname = MP_QSTR_RAISE_OBJ;
            break;

        case MP_BC_RAISE_FROM:
            instruction->qstr_opname = MP_QSTR_RAISE_FROM;
            break;

        case MP_BC_YIELD_VALUE:
            instruction->qstr_opname = MP_QSTR_YIELD_VALUE;
            break;

        case MP_BC_YIELD_FROM:
            instruction->qstr_opname = MP_QSTR_YIELD_FROM;
            break;

        case MP_BC_IMPORT_NAME:
            DECODE_QSTR;
            instruction->qstr_opname = MP_QSTR_IMPORT_NAME;
            instruction->arg = qst;
            instruction->argobj = MP_OBJ_NEW_QSTR(qst);
            break;

        case MP_BC_IMPORT_FROM:
            DECODE_QSTR;
            instruction->qstr_opname = MP_QSTR_IMPORT_FROM;
            instruction->arg = qst;
            instruction->argobj = MP_OBJ_NEW_QSTR(qst);
            break;

        case MP_BC_IMPORT_STAR:
            instruction->qstr_opname = MP_QSTR_IMPORT_STAR;
            break;

        default:
            if (ip[-1] < MP_BC_LOAD_CONST_SMALL_INT_MULTI + 64) {
                instruction->qstr_opname = MP_QSTR_LOAD_CONST_SMALL_INT;
                instruction->arg = (mp_int_t)ip[-1] - MP_BC_LOAD_CONST_SMALL_INT_MULTI - 16;
            } else if (ip[-1] < MP_BC_LOAD_FAST_MULTI + 16) {
                instruction->qstr_opname = MP_QSTR_LOAD_FAST;
                instruction->arg = (mp_uint_t)ip[-1] - MP_BC_LOAD_FAST_MULTI;
            } else if (ip[-1] < MP_BC_STORE_FAST_MULTI + 16) {
                instruction->qstr_opname = MP_QSTR_STORE_FAST;
                instruction->arg = (mp_uint_t)ip[-1] - MP_BC_STORE_FAST_MULTI;
            } else if (ip[-1] < MP_BC_UNARY_OP_MULTI + MP_UNARY_OP_NUM_BYTECODE) {
                instruction->qstr_opname = MP_QSTR_UNARY_OP;
                instruction->arg = (mp_uint_t)ip[-1] - MP_BC_UNARY_OP_MULTI;
            } else if (ip[-1] < MP_BC_BINARY_OP_MULTI + MP_BINARY_OP_NUM_BYTECODE) {
                mp_uint_t op = ip[-1] - MP_BC_BINARY_OP_MULTI;
                instruction->qstr_opname = MP_QSTR_BINARY_OP;
                instruction->arg = op;
            } else {
                mp_printf(&mp_plat_print, "code %p, opcode 0x%02x not implemented\n", ip - 1, ip[-1]);
                assert(0);
                return ip;
            }
            break;
    }

    return ip;
}

void mp_prof_print_instr(const byte *ip, mp_code_state_t *code_state) {
    mp_dis_instruction_t _instruction, *instruction = &_instruction;
    mp_prof_opcode_decode(ip, code_state->fun_bc->rc->const_table, instruction);
    const mp_raw_code_t *rc = code_state->fun_bc->rc;
    const mp_bytecode_prelude_t *prelude = &rc->prelude;

    mp_uint_t offset = ip - prelude->opcodes;
    mp_printf(&mp_plat_print, "instr");

    /* long path */ if (1) {
        mp_printf(&mp_plat_print,
            "@0x%p:%q:%q+0x%04x:%d",
            ip,
            prelude->qstr_source_file,
            prelude->qstr_block_name,
            offset,
            mp_prof_bytecode_lineno(rc, offset)
            );
    }

    /* bytecode */ if (0) {
        mp_printf(&mp_plat_print, " %02x %02x %02x %02x", ip[0], ip[1], ip[2], ip[3]);
    }

    mp_printf(&mp_plat_print, " 0x%02x %q [%d]", *ip, instruction->qstr_opname, instruction->arg);

    if (instruction->argobj != mp_const_none) {
        mp_printf(&mp_plat_print, " $");
        mp_obj_print_helper(&mp_plat_print, instruction->argobj, PRINT_REPR);
    }
    if (instruction->argobjex_cache != mp_const_none) {
        mp_printf(&mp_plat_print, " #");
        mp_obj_print_helper(&mp_plat_print, instruction->argobjex_cache, PRINT_REPR);
    }

    mp_printf(&mp_plat_print, "\n");
}

#endif // MICROPY_PROF_INSTR_DEBUG_PRINT_ENABLE

#endif // MICROPY_PY_SYS_SETTRACE<|MERGE_RESOLUTION|>--- conflicted
+++ resolved
@@ -44,14 +44,10 @@
 #define prof_trace_cb MP_STATE_THREAD(prof_trace_callback)
 #define QSTR_MAP(context, idx) (context->constants.qstr_table[idx])
 
-<<<<<<< HEAD
 // C trace callback fn
 mp_prof_callback_t mp_prof_callback_c = NULL;
 
-STATIC uint mp_prof_bytecode_lineno(const mp_raw_code_t *rc, size_t bc) {
-=======
 static uint mp_prof_bytecode_lineno(const mp_raw_code_t *rc, size_t bc) {
->>>>>>> ecfdd5d6
     const mp_bytecode_prelude_t *prelude = &rc->prelude;
     return mp_bytecode_get_source_line(prelude->line_info, prelude->line_info_top, bc);
 }
