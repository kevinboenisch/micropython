/*
 * This file is part of the MicroPython project, http://micropython.org/
 *
 * The MIT License (MIT)
 *
 * Copyright (c) 2013, 2014 Damien P. George
 *
 * Permission is hereby granted, free of charge, to any person obtaining a copy
 * of this software and associated documentation files (the "Software"), to deal
 * in the Software without restriction, including without limitation the rights
 * to use, copy, modify, merge, publish, distribute, sublicense, and/or sell
 * copies of the Software, and to permit persons to whom the Software is
 * furnished to do so, subject to the following conditions:
 *
 * The above copyright notice and this permission notice shall be included in
 * all copies or substantial portions of the Software.
 *
 * THE SOFTWARE IS PROVIDED "AS IS", WITHOUT WARRANTY OF ANY KIND, EXPRESS OR
 * IMPLIED, INCLUDING BUT NOT LIMITED TO THE WARRANTIES OF MERCHANTABILITY,
 * FITNESS FOR A PARTICULAR PURPOSE AND NONINFRINGEMENT. IN NO EVENT SHALL THE
 * AUTHORS OR COPYRIGHT HOLDERS BE LIABLE FOR ANY CLAIM, DAMAGES OR OTHER
 * LIABILITY, WHETHER IN AN ACTION OF CONTRACT, TORT OR OTHERWISE, ARISING FROM,
 * OUT OF OR IN CONNECTION WITH THE SOFTWARE OR THE USE OR OTHER DEALINGS IN
 * THE SOFTWARE.
 */

#include <stdio.h>
#include <assert.h>

#include "py/smallint.h"
#include "py/objint.h"
#include "py/objstr.h"
#include "py/objtype.h"
#include "py/runtime.h"
#include "py/builtin.h"
#include "py/stream.h"

#if MICROPY_PY_BUILTINS_FLOAT
#include <math.h>
#endif

#if MICROPY_PY_IO
extern struct _mp_dummy_t mp_sys_stdout_obj; // type is irrelevant, just need pointer
#endif

// args[0] is function from class body
// args[1] is class name
// args[2:] are base objects
static mp_obj_t mp_builtin___build_class__(size_t n_args, const mp_obj_t *args) {
    assert(2 <= n_args);

    // set the new classes __locals__ object
    mp_obj_dict_t *old_locals = mp_locals_get();
    mp_obj_t class_locals = mp_obj_new_dict(0);
    mp_locals_set(MP_OBJ_TO_PTR(class_locals));

    // call the class code
    mp_obj_t cell = mp_call_function_0(args[0]);

    // restore old __locals__ object
    mp_locals_set(old_locals);

    // get the class type (meta object) from the base objects
    mp_obj_t meta;
    if (n_args == 2) {
        // no explicit bases, so use 'type'
        meta = MP_OBJ_FROM_PTR(&mp_type_type);
    } else {
        // use type of first base object
        meta = MP_OBJ_FROM_PTR(mp_obj_get_type(args[2]));
    }

    // TODO do proper metaclass resolution for multiple base objects

    // create the new class using a call to the meta object
    mp_obj_t meta_args[3];
    meta_args[0] = args[1]; // class name
    meta_args[1] = mp_obj_new_tuple(n_args - 2, args + 2); // tuple of bases
    meta_args[2] = class_locals; // dict of members
    mp_obj_t new_class = mp_call_function_n_kw(meta, 3, 0, meta_args);

    // store into cell if needed
    if (cell != mp_const_none) {
        mp_obj_cell_set(cell, new_class);
    }

    return new_class;
}
MP_DEFINE_CONST_FUN_OBJ_VAR(mp_builtin___build_class___obj, 2, mp_builtin___build_class__);

static mp_obj_t mp_builtin_abs(mp_obj_t o_in) {
    return mp_unary_op(MP_UNARY_OP_ABS, o_in);
}
MP_DEFINE_CONST_FUN_OBJ_1(mp_builtin_abs_obj, mp_builtin_abs);

static mp_obj_t mp_builtin_all(mp_obj_t o_in) {
    mp_obj_iter_buf_t iter_buf;
    mp_obj_t iterable = mp_getiter(o_in, &iter_buf);
    mp_obj_t item;
    while ((item = mp_iternext(iterable)) != MP_OBJ_STOP_ITERATION) {
        if (!mp_obj_is_true(item)) {
            return mp_const_false;
        }
    }
    return mp_const_true;
}
MP_DEFINE_CONST_FUN_OBJ_1(mp_builtin_all_obj, mp_builtin_all);

static mp_obj_t mp_builtin_any(mp_obj_t o_in) {
    mp_obj_iter_buf_t iter_buf;
    mp_obj_t iterable = mp_getiter(o_in, &iter_buf);
    mp_obj_t item;
    while ((item = mp_iternext(iterable)) != MP_OBJ_STOP_ITERATION) {
        if (mp_obj_is_true(item)) {
            return mp_const_true;
        }
    }
    return mp_const_false;
}
MP_DEFINE_CONST_FUN_OBJ_1(mp_builtin_any_obj, mp_builtin_any);

static mp_obj_t mp_builtin_bin(mp_obj_t o_in) {
    mp_obj_t args[] = { MP_OBJ_NEW_QSTR(MP_QSTR__brace_open__colon__hash_b_brace_close_), o_in };
    return mp_obj_str_format(MP_ARRAY_SIZE(args), args, NULL);
}
MP_DEFINE_CONST_FUN_OBJ_1(mp_builtin_bin_obj, mp_builtin_bin);

static mp_obj_t mp_builtin_callable(mp_obj_t o_in) {
    if (mp_obj_is_callable(o_in)) {
        return mp_const_true;
    } else {
        return mp_const_false;
    }
}
MP_DEFINE_CONST_FUN_OBJ_1(mp_builtin_callable_obj, mp_builtin_callable);

static mp_obj_t mp_builtin_chr(mp_obj_t o_in) {
    #if MICROPY_PY_BUILTINS_STR_UNICODE
    mp_uint_t c = mp_obj_get_int(o_in);
    if (c >= 0x110000) {
        mp_raise_ValueError(MP_ERROR_TEXT("chr() arg not in range(0x110000)"));
    }
    VSTR_FIXED(buf, 4);
    vstr_add_char(&buf, c);
    return mp_obj_new_str_via_qstr(buf.buf, buf.len);
    #else
    mp_int_t ord = mp_obj_get_int(o_in);
    if (0 <= ord && ord <= 0xff) {
        uint8_t str[1] = {ord};
        return mp_obj_new_str_via_qstr((char *)str, 1);
    } else {
        mp_raise_ValueError(MP_ERROR_TEXT("chr() arg not in range(256)"));
    }
    #endif
}
MP_DEFINE_CONST_FUN_OBJ_1(mp_builtin_chr_obj, mp_builtin_chr);

<<<<<<< HEAD
// Used by the JPO debugger, removed STATIC
mp_obj_t mp_builtin_dir(size_t n_args, const mp_obj_t *args) {
=======
static mp_obj_t mp_builtin_dir(size_t n_args, const mp_obj_t *args) {
>>>>>>> ecfdd5d6
    mp_obj_t dir = mp_obj_new_list(0, NULL);
    if (n_args == 0) {
        // Make a list of names in the local namespace
        mp_obj_dict_t *dict = mp_locals_get();
        for (size_t i = 0; i < dict->map.alloc; i++) {
            if (mp_map_slot_is_filled(&dict->map, i)) {
                mp_obj_list_append(dir, dict->map.table[i].key);
            }
        }
    } else { // n_args == 1
        // Make a list of names in the given object
        // Implemented by probing all possible qstrs with mp_load_method_maybe
        size_t nqstr = QSTR_TOTAL();
        for (size_t i = MP_QSTR_ + 1; i < nqstr; ++i) {
            mp_obj_t dest[2];
            mp_load_method_protected(args[0], i, dest, false);
            if (dest[0] != MP_OBJ_NULL) {
                #if MICROPY_PY_ALL_SPECIAL_METHODS
                // Support for __dir__: see if we can dispatch to this special method
                // This relies on MP_QSTR__dir__ being first after MP_QSTR_
                if (i == MP_QSTR___dir__ && dest[1] != MP_OBJ_NULL) {
                    return mp_call_method_n_kw(0, 0, dest);
                }
                #endif
                mp_obj_list_append(dir, MP_OBJ_NEW_QSTR(i));
            }
        }
    }
    return dir;
}
MP_DEFINE_CONST_FUN_OBJ_VAR_BETWEEN(mp_builtin_dir_obj, 0, 1, mp_builtin_dir);

static mp_obj_t mp_builtin_divmod(mp_obj_t o1_in, mp_obj_t o2_in) {
    return mp_binary_op(MP_BINARY_OP_DIVMOD, o1_in, o2_in);
}
MP_DEFINE_CONST_FUN_OBJ_2(mp_builtin_divmod_obj, mp_builtin_divmod);

static mp_obj_t mp_builtin_hash(mp_obj_t o_in) {
    // result is guaranteed to be a (small) int
    return mp_unary_op(MP_UNARY_OP_HASH, o_in);
}
MP_DEFINE_CONST_FUN_OBJ_1(mp_builtin_hash_obj, mp_builtin_hash);

static mp_obj_t mp_builtin_hex(mp_obj_t o_in) {
    #if MICROPY_PY_BUILTINS_STR_OP_MODULO
    return mp_binary_op(MP_BINARY_OP_MODULO, MP_OBJ_NEW_QSTR(MP_QSTR__percent__hash_x), o_in);
    #else
    mp_obj_t args[] = { MP_OBJ_NEW_QSTR(MP_QSTR__brace_open__colon__hash_x_brace_close_), o_in };
    return mp_obj_str_format(MP_ARRAY_SIZE(args), args, NULL);
    #endif
}
MP_DEFINE_CONST_FUN_OBJ_1(mp_builtin_hex_obj, mp_builtin_hex);

#if MICROPY_PY_BUILTINS_INPUT

#include "py/mphal.h"
#include "shared/readline/readline.h"

// A port can define mp_hal_readline if they want to use a custom function here
#ifndef mp_hal_readline
#define mp_hal_readline readline
#endif

static mp_obj_t mp_builtin_input(size_t n_args, const mp_obj_t *args) {
    if (n_args == 1) {
        mp_obj_print(args[0], PRINT_STR);
    }
    vstr_t line;
    vstr_init(&line, 16);
    int ret = mp_hal_readline(&line, "");
    if (ret == CHAR_CTRL_C) {
        mp_raise_type(&mp_type_KeyboardInterrupt);
    }
    if (line.len == 0 && ret == CHAR_CTRL_D) {
        mp_raise_type(&mp_type_EOFError);
    }
    return mp_obj_new_str_from_vstr(&line);
}
MP_DEFINE_CONST_FUN_OBJ_VAR_BETWEEN(mp_builtin_input_obj, 0, 1, mp_builtin_input);

#endif

static mp_obj_t mp_builtin_iter(mp_obj_t o_in) {
    return mp_getiter(o_in, NULL);
}
MP_DEFINE_CONST_FUN_OBJ_1(mp_builtin_iter_obj, mp_builtin_iter);

#if MICROPY_PY_BUILTINS_MIN_MAX

static mp_obj_t mp_builtin_min_max(size_t n_args, const mp_obj_t *args, mp_map_t *kwargs, mp_uint_t op) {
    mp_map_elem_t *key_elem = mp_map_lookup(kwargs, MP_OBJ_NEW_QSTR(MP_QSTR_key), MP_MAP_LOOKUP);
    mp_map_elem_t *default_elem;
    mp_obj_t key_fn = key_elem == NULL ? MP_OBJ_NULL : key_elem->value;
    if (n_args == 1) {
        // given an iterable
        mp_obj_iter_buf_t iter_buf;
        mp_obj_t iterable = mp_getiter(args[0], &iter_buf);
        mp_obj_t best_key = MP_OBJ_NULL;
        mp_obj_t best_obj = MP_OBJ_NULL;
        mp_obj_t item;
        while ((item = mp_iternext(iterable)) != MP_OBJ_STOP_ITERATION) {
            mp_obj_t key = key_fn == MP_OBJ_NULL ? item : mp_call_function_1(key_fn, item);
            if (best_obj == MP_OBJ_NULL || (mp_binary_op(op, key, best_key) == mp_const_true)) {
                best_key = key;
                best_obj = item;
            }
        }
        if (best_obj == MP_OBJ_NULL) {
            default_elem = mp_map_lookup(kwargs, MP_OBJ_NEW_QSTR(MP_QSTR_default), MP_MAP_LOOKUP);
            if (default_elem != NULL) {
                best_obj = default_elem->value;
            } else {
                mp_raise_ValueError(MP_ERROR_TEXT("arg is an empty sequence"));
            }
        }
        return best_obj;
    } else {
        // given many args
        mp_obj_t best_key = MP_OBJ_NULL;
        mp_obj_t best_obj = MP_OBJ_NULL;
        for (size_t i = 0; i < n_args; i++) {
            mp_obj_t key = key_fn == MP_OBJ_NULL ? args[i] : mp_call_function_1(key_fn, args[i]);
            if (best_obj == MP_OBJ_NULL || (mp_binary_op(op, key, best_key) == mp_const_true)) {
                best_key = key;
                best_obj = args[i];
            }
        }
        return best_obj;
    }
}

static mp_obj_t mp_builtin_max(size_t n_args, const mp_obj_t *args, mp_map_t *kwargs) {
    return mp_builtin_min_max(n_args, args, kwargs, MP_BINARY_OP_MORE);
}
MP_DEFINE_CONST_FUN_OBJ_KW(mp_builtin_max_obj, 1, mp_builtin_max);

static mp_obj_t mp_builtin_min(size_t n_args, const mp_obj_t *args, mp_map_t *kwargs) {
    return mp_builtin_min_max(n_args, args, kwargs, MP_BINARY_OP_LESS);
}
MP_DEFINE_CONST_FUN_OBJ_KW(mp_builtin_min_obj, 1, mp_builtin_min);

#endif

#if MICROPY_PY_BUILTINS_NEXT2
static mp_obj_t mp_builtin_next(size_t n_args, const mp_obj_t *args) {
    if (n_args == 1) {
        mp_obj_t ret = mp_iternext_allow_raise(args[0]);
        if (ret == MP_OBJ_STOP_ITERATION) {
            mp_raise_StopIteration(MP_STATE_THREAD(stop_iteration_arg));
        } else {
            return ret;
        }
    } else {
        mp_obj_t ret = mp_iternext(args[0]);
        return ret == MP_OBJ_STOP_ITERATION ? args[1] : ret;
    }
}
MP_DEFINE_CONST_FUN_OBJ_VAR_BETWEEN(mp_builtin_next_obj, 1, 2, mp_builtin_next);
#else
static mp_obj_t mp_builtin_next(mp_obj_t o) {
    mp_obj_t ret = mp_iternext_allow_raise(o);
    if (ret == MP_OBJ_STOP_ITERATION) {
        mp_raise_StopIteration(MP_STATE_THREAD(stop_iteration_arg));
    } else {
        return ret;
    }
}
MP_DEFINE_CONST_FUN_OBJ_1(mp_builtin_next_obj, mp_builtin_next);
#endif

static mp_obj_t mp_builtin_oct(mp_obj_t o_in) {
    #if MICROPY_PY_BUILTINS_STR_OP_MODULO
    return mp_binary_op(MP_BINARY_OP_MODULO, MP_OBJ_NEW_QSTR(MP_QSTR__percent__hash_o), o_in);
    #else
    mp_obj_t args[] = { MP_OBJ_NEW_QSTR(MP_QSTR__brace_open__colon__hash_o_brace_close_), o_in };
    return mp_obj_str_format(MP_ARRAY_SIZE(args), args, NULL);
    #endif
}
MP_DEFINE_CONST_FUN_OBJ_1(mp_builtin_oct_obj, mp_builtin_oct);

static mp_obj_t mp_builtin_ord(mp_obj_t o_in) {
    size_t len;
    const byte *str = (const byte *)mp_obj_str_get_data(o_in, &len);
    #if MICROPY_PY_BUILTINS_STR_UNICODE
    if (mp_obj_is_str(o_in)) {
        len = utf8_charlen(str, len);
        if (len == 1) {
            return mp_obj_new_int(utf8_get_char(str));
        }
    } else
    #endif
    {
        // a bytes object, or a str without unicode support (don't sign extend the char)
        if (len == 1) {
            return MP_OBJ_NEW_SMALL_INT(str[0]);
        }
    }

    #if MICROPY_ERROR_REPORTING <= MICROPY_ERROR_REPORTING_TERSE
    mp_raise_TypeError(MP_ERROR_TEXT("ord expects a character"));
    #else
    mp_raise_msg_varg(&mp_type_TypeError,
        MP_ERROR_TEXT("ord() expected a character, but string of length %d found"), (int)len);
    #endif
}
MP_DEFINE_CONST_FUN_OBJ_1(mp_builtin_ord_obj, mp_builtin_ord);

static mp_obj_t mp_builtin_pow(size_t n_args, const mp_obj_t *args) {
    switch (n_args) {
        case 2:
            return mp_binary_op(MP_BINARY_OP_POWER, args[0], args[1]);
        default:
            #if !MICROPY_PY_BUILTINS_POW3
            mp_raise_NotImplementedError(MP_ERROR_TEXT("3-arg pow() not supported"));
            #elif MICROPY_LONGINT_IMPL != MICROPY_LONGINT_IMPL_MPZ
            return mp_binary_op(MP_BINARY_OP_MODULO, mp_binary_op(MP_BINARY_OP_POWER, args[0], args[1]), args[2]);
            #else
            return mp_obj_int_pow3(args[0], args[1], args[2]);
            #endif
    }
}
MP_DEFINE_CONST_FUN_OBJ_VAR_BETWEEN(mp_builtin_pow_obj, 2, 3, mp_builtin_pow);

static mp_obj_t mp_builtin_print(size_t n_args, const mp_obj_t *pos_args, mp_map_t *kw_args) {
    enum { ARG_sep, ARG_end, ARG_file };
    static const mp_arg_t allowed_args[] = {
        { MP_QSTR_sep, MP_ARG_KW_ONLY | MP_ARG_OBJ, {.u_rom_obj = MP_ROM_QSTR(MP_QSTR__space_)} },
        { MP_QSTR_end, MP_ARG_KW_ONLY | MP_ARG_OBJ, {.u_rom_obj = MP_ROM_QSTR(MP_QSTR__0x0a_)} },
        #if MICROPY_PY_IO && MICROPY_PY_SYS_STDFILES
        { MP_QSTR_file, MP_ARG_KW_ONLY | MP_ARG_OBJ, {.u_rom_obj = MP_ROM_PTR(&mp_sys_stdout_obj)} },
        #endif
    };

    // parse args (a union is used to reduce the amount of C stack that is needed)
    union {
        mp_arg_val_t args[MP_ARRAY_SIZE(allowed_args)];
        size_t len[2];
    } u;
    mp_arg_parse_all(0, NULL, kw_args, MP_ARRAY_SIZE(allowed_args), allowed_args, u.args);

    #if MICROPY_PY_IO && MICROPY_PY_SYS_STDFILES
    mp_get_stream_raise(u.args[ARG_file].u_obj, MP_STREAM_OP_WRITE);
    mp_print_t print = {MP_OBJ_TO_PTR(u.args[ARG_file].u_obj), mp_stream_write_adaptor};
    #endif

    // extract the objects first because we are going to use the other part of the union
    mp_obj_t sep = u.args[ARG_sep].u_obj;
    mp_obj_t end = u.args[ARG_end].u_obj;
    const char *sep_data = mp_obj_str_get_data(sep, &u.len[0]);
    const char *end_data = mp_obj_str_get_data(end, &u.len[1]);

    for (size_t i = 0; i < n_args; i++) {
        if (i > 0) {
            #if MICROPY_PY_IO && MICROPY_PY_SYS_STDFILES
            mp_stream_write_adaptor(print.data, sep_data, u.len[0]);
            #else
            mp_print_strn(&mp_plat_print, sep_data, u.len[0], 0, 0, 0);
            #endif
        }
        #if MICROPY_PY_IO && MICROPY_PY_SYS_STDFILES
        mp_obj_print_helper(&print, pos_args[i], PRINT_STR);
        #else
        mp_obj_print_helper(&mp_plat_print, pos_args[i], PRINT_STR);
        #endif
    }
    #if MICROPY_PY_IO && MICROPY_PY_SYS_STDFILES
    mp_stream_write_adaptor(print.data, end_data, u.len[1]);
    #else
    mp_print_strn(&mp_plat_print, end_data, u.len[1], 0, 0, 0);
    #endif
    return mp_const_none;
}
MP_DEFINE_CONST_FUN_OBJ_KW(mp_builtin_print_obj, 0, mp_builtin_print);

static mp_obj_t mp_builtin___repl_print__(mp_obj_t o) {
    if (o != mp_const_none) {
        mp_obj_print_helper(MP_PYTHON_PRINTER, o, PRINT_REPR);
        mp_print_str(MP_PYTHON_PRINTER, "\n");
        #if MICROPY_CAN_OVERRIDE_BUILTINS
        // Set "_" special variable
        mp_obj_t dest[2] = {MP_OBJ_SENTINEL, o};
        MP_OBJ_TYPE_GET_SLOT(&mp_type_module, attr)(MP_OBJ_FROM_PTR(&mp_module_builtins), MP_QSTR__, dest);
        #endif
    }
    return mp_const_none;
}
MP_DEFINE_CONST_FUN_OBJ_1(mp_builtin___repl_print___obj, mp_builtin___repl_print__);

static mp_obj_t mp_builtin_repr(mp_obj_t o_in) {
    vstr_t vstr;
    mp_print_t print;
    vstr_init_print(&vstr, 16, &print);
    mp_obj_print_helper(&print, o_in, PRINT_REPR);
    return mp_obj_new_str_from_utf8_vstr(&vstr);
}
MP_DEFINE_CONST_FUN_OBJ_1(mp_builtin_repr_obj, mp_builtin_repr);

static mp_obj_t mp_builtin_round(size_t n_args, const mp_obj_t *args) {
    mp_obj_t o_in = args[0];
    if (mp_obj_is_int(o_in)) {
        if (n_args <= 1) {
            return o_in;
        }

        #if !MICROPY_PY_BUILTINS_ROUND_INT
        mp_raise_NotImplementedError(NULL);
        #else
        mp_int_t num_dig = mp_obj_get_int(args[1]);
        if (num_dig >= 0) {
            return o_in;
        }

        mp_obj_t mult = mp_binary_op(MP_BINARY_OP_POWER, MP_OBJ_NEW_SMALL_INT(10), MP_OBJ_NEW_SMALL_INT(-num_dig));
        mp_obj_t half_mult = mp_binary_op(MP_BINARY_OP_FLOOR_DIVIDE, mult, MP_OBJ_NEW_SMALL_INT(2));
        mp_obj_t modulo = mp_binary_op(MP_BINARY_OP_MODULO, o_in, mult);
        mp_obj_t rounded = mp_binary_op(MP_BINARY_OP_SUBTRACT, o_in, modulo);
        if (mp_obj_is_true(mp_binary_op(MP_BINARY_OP_MORE, half_mult, modulo))) {
            return rounded;
        } else if (mp_obj_is_true(mp_binary_op(MP_BINARY_OP_MORE, modulo, half_mult))) {
            return mp_binary_op(MP_BINARY_OP_ADD, rounded, mult);
        } else {
            // round to even number
            mp_obj_t floor = mp_binary_op(MP_BINARY_OP_FLOOR_DIVIDE, o_in, mult);
            if (mp_obj_is_true(mp_binary_op(MP_BINARY_OP_AND, floor, MP_OBJ_NEW_SMALL_INT(1)))) {
                return mp_binary_op(MP_BINARY_OP_ADD, rounded, mult);
            } else {
                return rounded;
            }
        }
        #endif
    }
    #if MICROPY_PY_BUILTINS_FLOAT
    mp_float_t val = mp_obj_get_float(o_in);
    if (n_args > 1) {
        mp_int_t num_dig = mp_obj_get_int(args[1]);
        mp_float_t mult = MICROPY_FLOAT_C_FUN(pow)(10, (mp_float_t)num_dig);
        // TODO may lead to overflow
        mp_float_t rounded = MICROPY_FLOAT_C_FUN(nearbyint)(val * mult) / mult;
        return mp_obj_new_float(rounded);
    }
    mp_float_t rounded = MICROPY_FLOAT_C_FUN(nearbyint)(val);
    return mp_obj_new_int_from_float(rounded);
    #else
    mp_int_t r = mp_obj_get_int(o_in);
    return mp_obj_new_int(r);
    #endif
}
MP_DEFINE_CONST_FUN_OBJ_VAR_BETWEEN(mp_builtin_round_obj, 1, 2, mp_builtin_round);

static mp_obj_t mp_builtin_sum(size_t n_args, const mp_obj_t *args) {
    mp_obj_t value;
    switch (n_args) {
        case 1:
            value = MP_OBJ_NEW_SMALL_INT(0);
            break;
        default:
            value = args[1];
            break;
    }
    mp_obj_iter_buf_t iter_buf;
    mp_obj_t iterable = mp_getiter(args[0], &iter_buf);
    mp_obj_t item;
    while ((item = mp_iternext(iterable)) != MP_OBJ_STOP_ITERATION) {
        value = mp_binary_op(MP_BINARY_OP_ADD, value, item);
    }
    return value;
}
MP_DEFINE_CONST_FUN_OBJ_VAR_BETWEEN(mp_builtin_sum_obj, 1, 2, mp_builtin_sum);

static mp_obj_t mp_builtin_sorted(size_t n_args, const mp_obj_t *args, mp_map_t *kwargs) {
    if (n_args > 1) {
        mp_raise_TypeError(MP_ERROR_TEXT("must use keyword argument for key function"));
    }
    mp_obj_t self = mp_obj_list_make_new(&mp_type_list, 1, 0, args);
    mp_obj_list_sort(1, &self, kwargs);

    return self;
}
MP_DEFINE_CONST_FUN_OBJ_KW(mp_builtin_sorted_obj, 1, mp_builtin_sorted);

// See mp_load_attr() if making any changes
static inline mp_obj_t mp_load_attr_default(mp_obj_t base, qstr attr, mp_obj_t defval) {
    mp_obj_t dest[2];
    // use load_method, raising or not raising exception
    if (defval == MP_OBJ_NULL) {
        mp_load_method(base, attr, dest);
    } else {
        mp_load_method_protected(base, attr, dest, false);
    }
    if (dest[0] == MP_OBJ_NULL) {
        return defval;
    } else if (dest[1] == MP_OBJ_NULL) {
        // load_method returned just a normal attribute
        return dest[0];
    } else {
        // load_method returned a method, so build a bound method object
        return mp_obj_new_bound_meth(dest[0], dest[1]);
    }
}

<<<<<<< HEAD
// Used by JPO debugger, removed static
mp_obj_t mp_builtin_getattr(size_t n_args, const mp_obj_t *args) {
=======
static mp_obj_t mp_builtin_getattr(size_t n_args, const mp_obj_t *args) {
>>>>>>> ecfdd5d6
    mp_obj_t defval = MP_OBJ_NULL;
    if (n_args > 2) {
        defval = args[2];
    }
    return mp_load_attr_default(args[0], mp_obj_str_get_qstr(args[1]), defval);
}
MP_DEFINE_CONST_FUN_OBJ_VAR_BETWEEN(mp_builtin_getattr_obj, 2, 3, mp_builtin_getattr);

static mp_obj_t mp_builtin_setattr(mp_obj_t base, mp_obj_t attr, mp_obj_t value) {
    mp_store_attr(base, mp_obj_str_get_qstr(attr), value);
    return mp_const_none;
}
MP_DEFINE_CONST_FUN_OBJ_3(mp_builtin_setattr_obj, mp_builtin_setattr);

#if MICROPY_CPYTHON_COMPAT
static mp_obj_t mp_builtin_delattr(mp_obj_t base, mp_obj_t attr) {
    return mp_builtin_setattr(base, attr, MP_OBJ_NULL);
}
MP_DEFINE_CONST_FUN_OBJ_2(mp_builtin_delattr_obj, mp_builtin_delattr);
#endif

static mp_obj_t mp_builtin_hasattr(mp_obj_t object_in, mp_obj_t attr_in) {
    qstr attr = mp_obj_str_get_qstr(attr_in);
    mp_obj_t dest[2];
    mp_load_method_protected(object_in, attr, dest, false);
    return mp_obj_new_bool(dest[0] != MP_OBJ_NULL);
}
MP_DEFINE_CONST_FUN_OBJ_2(mp_builtin_hasattr_obj, mp_builtin_hasattr);

static mp_obj_t mp_builtin_globals(void) {
    return MP_OBJ_FROM_PTR(mp_globals_get());
}
MP_DEFINE_CONST_FUN_OBJ_0(mp_builtin_globals_obj, mp_builtin_globals);

static mp_obj_t mp_builtin_locals(void) {
    return MP_OBJ_FROM_PTR(mp_locals_get());
}
MP_DEFINE_CONST_FUN_OBJ_0(mp_builtin_locals_obj, mp_builtin_locals);

// These are defined in terms of MicroPython API functions right away
MP_DEFINE_CONST_FUN_OBJ_1(mp_builtin_id_obj, mp_obj_id);
MP_DEFINE_CONST_FUN_OBJ_1(mp_builtin_len_obj, mp_obj_len);

static const mp_rom_map_elem_t mp_module_builtins_globals_table[] = {
    { MP_ROM_QSTR(MP_QSTR___name__), MP_ROM_QSTR(MP_QSTR_builtins) },

    // built-in core functions
    { MP_ROM_QSTR(MP_QSTR___build_class__), MP_ROM_PTR(&mp_builtin___build_class___obj) },
    { MP_ROM_QSTR(MP_QSTR___import__), MP_ROM_PTR(&mp_builtin___import___obj) },
    { MP_ROM_QSTR(MP_QSTR___repl_print__), MP_ROM_PTR(&mp_builtin___repl_print___obj) },

    // built-in types
    { MP_ROM_QSTR(MP_QSTR_bool), MP_ROM_PTR(&mp_type_bool) },
    { MP_ROM_QSTR(MP_QSTR_bytes), MP_ROM_PTR(&mp_type_bytes) },
    #if MICROPY_PY_BUILTINS_BYTEARRAY
    { MP_ROM_QSTR(MP_QSTR_bytearray), MP_ROM_PTR(&mp_type_bytearray) },
    #endif
    #if MICROPY_PY_BUILTINS_COMPLEX
    { MP_ROM_QSTR(MP_QSTR_complex), MP_ROM_PTR(&mp_type_complex) },
    #endif
    { MP_ROM_QSTR(MP_QSTR_dict), MP_ROM_PTR(&mp_type_dict) },
    #if MICROPY_PY_BUILTINS_ENUMERATE
    { MP_ROM_QSTR(MP_QSTR_enumerate), MP_ROM_PTR(&mp_type_enumerate) },
    #endif
    #if MICROPY_PY_BUILTINS_FILTER
    { MP_ROM_QSTR(MP_QSTR_filter), MP_ROM_PTR(&mp_type_filter) },
    #endif
    #if MICROPY_PY_BUILTINS_FLOAT
    { MP_ROM_QSTR(MP_QSTR_float), MP_ROM_PTR(&mp_type_float) },
    #endif
    #if MICROPY_PY_BUILTINS_SET && MICROPY_PY_BUILTINS_FROZENSET
    { MP_ROM_QSTR(MP_QSTR_frozenset), MP_ROM_PTR(&mp_type_frozenset) },
    #endif
    { MP_ROM_QSTR(MP_QSTR_int), MP_ROM_PTR(&mp_type_int) },
    { MP_ROM_QSTR(MP_QSTR_list), MP_ROM_PTR(&mp_type_list) },
    { MP_ROM_QSTR(MP_QSTR_map), MP_ROM_PTR(&mp_type_map) },
    #if MICROPY_PY_BUILTINS_MEMORYVIEW
    { MP_ROM_QSTR(MP_QSTR_memoryview), MP_ROM_PTR(&mp_type_memoryview) },
    #endif
    { MP_ROM_QSTR(MP_QSTR_object), MP_ROM_PTR(&mp_type_object) },
    #if MICROPY_PY_BUILTINS_PROPERTY
    { MP_ROM_QSTR(MP_QSTR_property), MP_ROM_PTR(&mp_type_property) },
    #endif
    { MP_ROM_QSTR(MP_QSTR_range), MP_ROM_PTR(&mp_type_range) },
    #if MICROPY_PY_BUILTINS_REVERSED
    { MP_ROM_QSTR(MP_QSTR_reversed), MP_ROM_PTR(&mp_type_reversed) },
    #endif
    #if MICROPY_PY_BUILTINS_SET
    { MP_ROM_QSTR(MP_QSTR_set), MP_ROM_PTR(&mp_type_set) },
    #endif
    #if MICROPY_PY_BUILTINS_SLICE
    { MP_ROM_QSTR(MP_QSTR_slice), MP_ROM_PTR(&mp_type_slice) },
    #endif
    { MP_ROM_QSTR(MP_QSTR_str), MP_ROM_PTR(&mp_type_str) },
    { MP_ROM_QSTR(MP_QSTR_super), MP_ROM_PTR(&mp_type_super) },
    { MP_ROM_QSTR(MP_QSTR_tuple), MP_ROM_PTR(&mp_type_tuple) },
    { MP_ROM_QSTR(MP_QSTR_type), MP_ROM_PTR(&mp_type_type) },
    { MP_ROM_QSTR(MP_QSTR_zip), MP_ROM_PTR(&mp_type_zip) },

    { MP_ROM_QSTR(MP_QSTR_classmethod), MP_ROM_PTR(&mp_type_classmethod) },
    { MP_ROM_QSTR(MP_QSTR_staticmethod), MP_ROM_PTR(&mp_type_staticmethod) },

    // built-in objects
    { MP_ROM_QSTR(MP_QSTR_Ellipsis), MP_ROM_PTR(&mp_const_ellipsis_obj) },
    #if MICROPY_PY_BUILTINS_NOTIMPLEMENTED
    { MP_ROM_QSTR(MP_QSTR_NotImplemented), MP_ROM_PTR(&mp_const_notimplemented_obj) },
    #endif

    // built-in user functions
    { MP_ROM_QSTR(MP_QSTR_abs), MP_ROM_PTR(&mp_builtin_abs_obj) },
    { MP_ROM_QSTR(MP_QSTR_all), MP_ROM_PTR(&mp_builtin_all_obj) },
    { MP_ROM_QSTR(MP_QSTR_any), MP_ROM_PTR(&mp_builtin_any_obj) },
    { MP_ROM_QSTR(MP_QSTR_bin), MP_ROM_PTR(&mp_builtin_bin_obj) },
    { MP_ROM_QSTR(MP_QSTR_callable), MP_ROM_PTR(&mp_builtin_callable_obj) },
    #if MICROPY_PY_BUILTINS_COMPILE
    { MP_ROM_QSTR(MP_QSTR_compile), MP_ROM_PTR(&mp_builtin_compile_obj) },
    #endif
    { MP_ROM_QSTR(MP_QSTR_chr), MP_ROM_PTR(&mp_builtin_chr_obj) },
    #if MICROPY_CPYTHON_COMPAT
    { MP_ROM_QSTR(MP_QSTR_delattr), MP_ROM_PTR(&mp_builtin_delattr_obj) },
    #endif
    { MP_ROM_QSTR(MP_QSTR_dir), MP_ROM_PTR(&mp_builtin_dir_obj) },
    { MP_ROM_QSTR(MP_QSTR_divmod), MP_ROM_PTR(&mp_builtin_divmod_obj) },
    #if MICROPY_PY_BUILTINS_EVAL_EXEC
    { MP_ROM_QSTR(MP_QSTR_eval), MP_ROM_PTR(&mp_builtin_eval_obj) },
    { MP_ROM_QSTR(MP_QSTR_exec), MP_ROM_PTR(&mp_builtin_exec_obj) },
    #endif
    #if MICROPY_PY_BUILTINS_EXECFILE
    { MP_ROM_QSTR(MP_QSTR_execfile), MP_ROM_PTR(&mp_builtin_execfile_obj) },
    #endif
    { MP_ROM_QSTR(MP_QSTR_getattr), MP_ROM_PTR(&mp_builtin_getattr_obj) },
    { MP_ROM_QSTR(MP_QSTR_setattr), MP_ROM_PTR(&mp_builtin_setattr_obj) },
    { MP_ROM_QSTR(MP_QSTR_globals), MP_ROM_PTR(&mp_builtin_globals_obj) },
    { MP_ROM_QSTR(MP_QSTR_hasattr), MP_ROM_PTR(&mp_builtin_hasattr_obj) },
    { MP_ROM_QSTR(MP_QSTR_hash), MP_ROM_PTR(&mp_builtin_hash_obj) },
    #if MICROPY_PY_BUILTINS_HELP
    { MP_ROM_QSTR(MP_QSTR_help), MP_ROM_PTR(&mp_builtin_help_obj) },
    #endif
    { MP_ROM_QSTR(MP_QSTR_hex), MP_ROM_PTR(&mp_builtin_hex_obj) },
    { MP_ROM_QSTR(MP_QSTR_id), MP_ROM_PTR(&mp_builtin_id_obj) },
    #if MICROPY_PY_BUILTINS_INPUT
    { MP_ROM_QSTR(MP_QSTR_input), MP_ROM_PTR(&mp_builtin_input_obj) },
    #endif
    { MP_ROM_QSTR(MP_QSTR_isinstance), MP_ROM_PTR(&mp_builtin_isinstance_obj) },
    { MP_ROM_QSTR(MP_QSTR_issubclass), MP_ROM_PTR(&mp_builtin_issubclass_obj) },
    { MP_ROM_QSTR(MP_QSTR_iter), MP_ROM_PTR(&mp_builtin_iter_obj) },
    { MP_ROM_QSTR(MP_QSTR_len), MP_ROM_PTR(&mp_builtin_len_obj) },
    { MP_ROM_QSTR(MP_QSTR_locals), MP_ROM_PTR(&mp_builtin_locals_obj) },
    #if MICROPY_PY_BUILTINS_MIN_MAX
    { MP_ROM_QSTR(MP_QSTR_max), MP_ROM_PTR(&mp_builtin_max_obj) },
    { MP_ROM_QSTR(MP_QSTR_min), MP_ROM_PTR(&mp_builtin_min_obj) },
    #endif
    { MP_ROM_QSTR(MP_QSTR_next), MP_ROM_PTR(&mp_builtin_next_obj) },
    { MP_ROM_QSTR(MP_QSTR_oct), MP_ROM_PTR(&mp_builtin_oct_obj) },
    #if MICROPY_PY_IO
    { MP_ROM_QSTR(MP_QSTR_open), MP_ROM_PTR(&mp_builtin_open_obj) },
    #endif
    { MP_ROM_QSTR(MP_QSTR_ord), MP_ROM_PTR(&mp_builtin_ord_obj) },
    { MP_ROM_QSTR(MP_QSTR_pow), MP_ROM_PTR(&mp_builtin_pow_obj) },
    { MP_ROM_QSTR(MP_QSTR_print), MP_ROM_PTR(&mp_builtin_print_obj) },
    { MP_ROM_QSTR(MP_QSTR_repr), MP_ROM_PTR(&mp_builtin_repr_obj) },
    { MP_ROM_QSTR(MP_QSTR_round), MP_ROM_PTR(&mp_builtin_round_obj) },
    { MP_ROM_QSTR(MP_QSTR_sorted), MP_ROM_PTR(&mp_builtin_sorted_obj) },
    { MP_ROM_QSTR(MP_QSTR_sum), MP_ROM_PTR(&mp_builtin_sum_obj) },

    // built-in exceptions
    { MP_ROM_QSTR(MP_QSTR_BaseException), MP_ROM_PTR(&mp_type_BaseException) },
    { MP_ROM_QSTR(MP_QSTR_ArithmeticError), MP_ROM_PTR(&mp_type_ArithmeticError) },
    { MP_ROM_QSTR(MP_QSTR_AssertionError), MP_ROM_PTR(&mp_type_AssertionError) },
    { MP_ROM_QSTR(MP_QSTR_AttributeError), MP_ROM_PTR(&mp_type_AttributeError) },
    { MP_ROM_QSTR(MP_QSTR_EOFError), MP_ROM_PTR(&mp_type_EOFError) },
    { MP_ROM_QSTR(MP_QSTR_Exception), MP_ROM_PTR(&mp_type_Exception) },
    { MP_ROM_QSTR(MP_QSTR_GeneratorExit), MP_ROM_PTR(&mp_type_GeneratorExit) },
    { MP_ROM_QSTR(MP_QSTR_ImportError), MP_ROM_PTR(&mp_type_ImportError) },
    { MP_ROM_QSTR(MP_QSTR_IndentationError), MP_ROM_PTR(&mp_type_IndentationError) },
    { MP_ROM_QSTR(MP_QSTR_IndexError), MP_ROM_PTR(&mp_type_IndexError) },
    { MP_ROM_QSTR(MP_QSTR_KeyboardInterrupt), MP_ROM_PTR(&mp_type_KeyboardInterrupt) },
    { MP_ROM_QSTR(MP_QSTR_KeyError), MP_ROM_PTR(&mp_type_KeyError) },
    { MP_ROM_QSTR(MP_QSTR_LookupError), MP_ROM_PTR(&mp_type_LookupError) },
    { MP_ROM_QSTR(MP_QSTR_MemoryError), MP_ROM_PTR(&mp_type_MemoryError) },
    { MP_ROM_QSTR(MP_QSTR_NameError), MP_ROM_PTR(&mp_type_NameError) },
    { MP_ROM_QSTR(MP_QSTR_NotImplementedError), MP_ROM_PTR(&mp_type_NotImplementedError) },
    { MP_ROM_QSTR(MP_QSTR_OSError), MP_ROM_PTR(&mp_type_OSError) },
    { MP_ROM_QSTR(MP_QSTR_OverflowError), MP_ROM_PTR(&mp_type_OverflowError) },
    { MP_ROM_QSTR(MP_QSTR_RuntimeError), MP_ROM_PTR(&mp_type_RuntimeError) },
    #if MICROPY_PY_ASYNC_AWAIT
    { MP_ROM_QSTR(MP_QSTR_StopAsyncIteration), MP_ROM_PTR(&mp_type_StopAsyncIteration) },
    #endif
    { MP_ROM_QSTR(MP_QSTR_StopIteration), MP_ROM_PTR(&mp_type_StopIteration) },
    { MP_ROM_QSTR(MP_QSTR_SyntaxError), MP_ROM_PTR(&mp_type_SyntaxError) },
    { MP_ROM_QSTR(MP_QSTR_SystemExit), MP_ROM_PTR(&mp_type_SystemExit) },
    { MP_ROM_QSTR(MP_QSTR_TypeError), MP_ROM_PTR(&mp_type_TypeError) },
    #if MICROPY_PY_BUILTINS_STR_UNICODE
    { MP_ROM_QSTR(MP_QSTR_UnicodeError), MP_ROM_PTR(&mp_type_UnicodeError) },
    #endif
    { MP_ROM_QSTR(MP_QSTR_ValueError), MP_ROM_PTR(&mp_type_ValueError) },
    #if MICROPY_EMIT_NATIVE
    { MP_ROM_QSTR(MP_QSTR_ViperTypeError), MP_ROM_PTR(&mp_type_ViperTypeError) },
    #endif
    { MP_ROM_QSTR(MP_QSTR_ZeroDivisionError), MP_ROM_PTR(&mp_type_ZeroDivisionError) },

    // Extra builtins as defined by a port
    MICROPY_PORT_BUILTINS
    MICROPY_PORT_EXTRA_BUILTINS
};

MP_DEFINE_CONST_DICT(mp_module_builtins_globals, mp_module_builtins_globals_table);

const mp_obj_module_t mp_module_builtins = {
    .base = { &mp_type_module },
    .globals = (mp_obj_dict_t *)&mp_module_builtins_globals,
};

MP_REGISTER_MODULE(MP_QSTR_builtins, mp_module_builtins);<|MERGE_RESOLUTION|>--- conflicted
+++ resolved
@@ -155,12 +155,8 @@
 }
 MP_DEFINE_CONST_FUN_OBJ_1(mp_builtin_chr_obj, mp_builtin_chr);
 
-<<<<<<< HEAD
 // Used by the JPO debugger, removed STATIC
 mp_obj_t mp_builtin_dir(size_t n_args, const mp_obj_t *args) {
-=======
-static mp_obj_t mp_builtin_dir(size_t n_args, const mp_obj_t *args) {
->>>>>>> ecfdd5d6
     mp_obj_t dir = mp_obj_new_list(0, NULL);
     if (n_args == 0) {
         // Make a list of names in the local namespace
@@ -561,12 +557,8 @@
     }
 }
 
-<<<<<<< HEAD
 // Used by JPO debugger, removed static
 mp_obj_t mp_builtin_getattr(size_t n_args, const mp_obj_t *args) {
-=======
-static mp_obj_t mp_builtin_getattr(size_t n_args, const mp_obj_t *args) {
->>>>>>> ecfdd5d6
     mp_obj_t defval = MP_OBJ_NULL;
     if (n_args > 2) {
         defval = args[2];
