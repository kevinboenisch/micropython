--- conflicted
+++ resolved
@@ -38,11 +38,8 @@
 #include "shared/readline/readline.h"
 #include "shared/runtime/gchelper.h"
 #include "shared/runtime/pyexec.h"
-<<<<<<< HEAD
-=======
 #include "shared/runtime/softtimer.h"
-#include "shared/tinyusb/mp_usbd.h"
->>>>>>> ecfdd5d6
+// #include "shared/tinyusb/mp_usbd.h"
 #include "uart.h"
 #include "modmachine.h"
 #include "modrp2.h"
@@ -96,7 +93,25 @@
     BINARY_INFO_ID_MP_FROZEN, "frozen modules",
     BI_NAMED_GROUP_SEPARATE_COMMAS | BI_NAMED_GROUP_SORT_ALPHA));
 
-<<<<<<< HEAD
+int main(int argc, char **argv) {
+    // This is a tickless port, interrupts should always trigger SEV.
+    #if PICO_ARM
+    SCB->SCR |= SCB_SCR_SEVONPEND_Msk;
+    #endif
+
+    pendsv_init();
+    soft_timer_init();
+
+    // Set the MCU frequency and as a side effect the peripheral clock to 48 MHz.
+    set_sys_clock_khz(SYS_CLK_KHZ, false);
+
+    // Hook for setting up anything that needs to be super early in the bootup process.
+    MICROPY_BOARD_STARTUP();
+
+    #if MICROPY_HW_ENABLE_UART_REPL
+    bi_decl(bi_program_feature("UART REPL"))
+    setup_default_uart();
+    mp_uart_init();
 #define BOOT_FLAG_REMOVE_MAIN_PY 0x1
 static bool _remove_user_scripts = false;
 
@@ -115,27 +130,6 @@
 int main(int argc, char **argv) {   
     #ifdef JPO_JCOMP
         // JCOMP i/o replaces any other; UART as well as USB
-=======
-int main(int argc, char **argv) {
-    // This is a tickless port, interrupts should always trigger SEV.
-    #if PICO_ARM
-    SCB->SCR |= SCB_SCR_SEVONPEND_Msk;
-    #endif
-
-    pendsv_init();
-    soft_timer_init();
-
-    // Set the MCU frequency and as a side effect the peripheral clock to 48 MHz.
-    set_sys_clock_khz(SYS_CLK_KHZ, false);
-
-    // Hook for setting up anything that needs to be super early in the bootup process.
-    MICROPY_BOARD_STARTUP();
-
-    #if MICROPY_HW_ENABLE_UART_REPL
-    bi_decl(bi_program_feature("UART REPL"))
-    setup_default_uart();
-    mp_uart_init();
->>>>>>> ecfdd5d6
     #else
         #if MICROPY_HW_ENABLE_UART_REPL
         bi_decl(bi_program_feature("UART REPL"))
@@ -147,7 +141,9 @@
         #endif
         #endif
 
-<<<<<<< HEAD
+    #if MICROPY_HW_ENABLE_USBDEV && MICROPY_HW_USB_CDC
+    bi_decl(bi_program_feature("USB REPL"))
+    #endif
         #if MICROPY_HW_ENABLE_USBDEV
         #if MICROPY_HW_USB_CDC
         bi_decl(bi_program_feature("USB REPL"))
@@ -155,11 +151,6 @@
         tusb_init();
         #endif
     #endif //JPO_JCOMP
-=======
-    #if MICROPY_HW_ENABLE_USBDEV && MICROPY_HW_USB_CDC
-    bi_decl(bi_program_feature("USB REPL"))
-    #endif
->>>>>>> ecfdd5d6
 
     #if MICROPY_PY_THREAD
     bi_decl(bi_program_feature("thread support"))
@@ -173,7 +164,7 @@
     mp_hal_time_ns_set_from_rtc();
 
     // Initialise stack extents and GC heap.
-<<<<<<< HEAD
+    mp_cstack_init_with_top(&__StackTop, &__StackTop - &__StackBottom);
     mp_stack_set_top(&__StackTop);
     #ifdef JPO_JCOMP
         // Using &__StackOneTop for safety, since &__StackBottom
@@ -183,9 +174,6 @@
     #else
         mp_stack_set_limit(&__StackTop - &__StackBottom - 256);    
     #endif
-=======
-    mp_cstack_init_with_top(&__StackTop, &__StackTop - &__StackBottom);
->>>>>>> ecfdd5d6
     gc_init(&__GcHeapStart, &__GcHeapEnd);
 
     #ifdef JPO_JCOMP
