--- conflicted
+++ resolved
@@ -52,7 +52,6 @@
 #define MICROPY_HW_ENABLE_USBDEV                (1)
 #endif
 
-<<<<<<< HEAD
 
 // JCOMP enabled, required for JPO featurs
 #define JPO_JCOMP
@@ -68,11 +67,6 @@
 // If the flag is omitted, set it here. Note the #ifndef, NOT #if
 #ifndef JPO_DBGR_BUILD
 #define JPO_DBGR_BUILD (1)
-=======
-#if MICROPY_HW_ENABLE_USBDEV
-// Enable USB-CDC serial port
-#ifndef MICROPY_HW_USB_CDC
-#define MICROPY_HW_USB_CDC (1)
 #endif
 // Enable USB Mass Storage with FatFS filesystem.
 #ifndef MICROPY_HW_USB_MSC
@@ -82,7 +76,6 @@
 #ifndef MICROPY_HW_ENABLE_USB_RUNTIME_DEVICE
 #define MICROPY_HW_ENABLE_USB_RUNTIME_DEVICE    (1) // Support machine.USBDevice
 #endif
->>>>>>> ecfdd5d6
 #endif
 
 #if JPO_DBGR_BUILD
@@ -160,12 +153,8 @@
 // Fine control over Python builtins, classes, modules, etc
 #define MICROPY_PY_BUILTINS_HELP_TEXT           rp2_help_text
 #define MICROPY_PY_SYS_PLATFORM                 "rp2"
-<<<<<<< HEAD
+#ifndef MICROPY_PY_THREAD
 #define MICROPY_PY_THREAD                       (0)
-=======
-#ifndef MICROPY_PY_THREAD
-#define MICROPY_PY_THREAD                       (1)
->>>>>>> ecfdd5d6
 #define MICROPY_PY_THREAD_GIL                   (0)
 #define MICROPY_THREAD_YIELD()                  mp_handle_pending(true)
 #endif
@@ -330,30 +319,8 @@
 #define MICROPY_HW_BOOTSEL_DELAY_US 8
 #endif
 
-<<<<<<< HEAD
-// Entering a critical section.
-extern uint32_t mp_thread_begin_atomic_section(void);
-extern void mp_thread_end_atomic_section(uint32_t);
-#define MICROPY_BEGIN_ATOMIC_SECTION()     mp_thread_begin_atomic_section()
-#define MICROPY_END_ATOMIC_SECTION(state)  mp_thread_end_atomic_section(state)
-
-// Prevent the "lwIP task" from running when unsafe to do so.
-#define MICROPY_PY_LWIP_ENTER   lwip_lock_acquire();
-#define MICROPY_PY_LWIP_REENTER lwip_lock_acquire();
-#define MICROPY_PY_LWIP_EXIT    lwip_lock_release();
-
-#if MICROPY_HW_ENABLE_USBDEV
-#define MICROPY_HW_USBDEV_TASK_HOOK extern void usbd_task(void); usbd_task();
-#define MICROPY_VM_HOOK_COUNT (10)
-#define MICROPY_VM_HOOK_INIT static uint vm_hook_divisor = MICROPY_VM_HOOK_COUNT;
-#define MICROPY_VM_HOOK_POLL if (get_core_num() == 0 && --vm_hook_divisor == 0) { \
-        vm_hook_divisor = MICROPY_VM_HOOK_COUNT; \
-        MICROPY_HW_USBDEV_TASK_HOOK \
-}
-#define MICROPY_VM_HOOK_LOOP MICROPY_VM_HOOK_POLL
-#define MICROPY_VM_HOOK_RETURN MICROPY_VM_HOOK_POLL
-#else
-#define MICROPY_HW_USBDEV_TASK_HOOK
+#if PICO_ARM
+#define MICROPY_MAKE_POINTER_CALLABLE(p) ((void *)((mp_uint_t)(p) | 1))
 #endif
 
 #define MICROPY_EVENT_POLL_HOOK_FAST \
@@ -371,11 +338,7 @@
         best_effort_wfe_or_timeout(make_timeout_time_ms(1)); \
     } while (0);
 
-=======
-#if PICO_ARM
->>>>>>> ecfdd5d6
 #define MICROPY_MAKE_POINTER_CALLABLE(p) ((void *)((mp_uint_t)(p) | 1))
-#endif
 
 #define MP_SSIZE_MAX (0x7fffffff)
 typedef intptr_t mp_int_t; // must be pointer size
