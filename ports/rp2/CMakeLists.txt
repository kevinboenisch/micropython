cmake_minimum_required(VERSION 3.13)

message(WARNING "CMAKE_BINARY_DIR ${CMAKE_BINARY_DIR}")

# Set build type to reduce firmware size
if(NOT CMAKE_BUILD_TYPE)
    set(CMAKE_BUILD_TYPE MinSizeRel)
endif()

### JPO_PATH
set(TO_FIX "To fix, (re)install the JPO tools.")
if (NOT DEFINED ENV{JPO_PATH})
	message(FATAL_ERROR "Environment variable JPO_PATH not set. ${TO_FIX}")
endif()
# Fix backslashes in Windows
file(TO_CMAKE_PATH "$ENV{JPO_PATH}" JPO_PATH)
message("JPO_PATH (from environment) is ${JPO_PATH}")

# Set main target and component locations
set(MICROPY_TARGET firmware)
get_filename_component(MICROPY_DIR "../.." ABSOLUTE)
if (PICO_SDK_PATH_OVERRIDE)
    set(PICO_SDK_PATH ${PICO_SDK_PATH_OVERRIDE})
else()
    set(PICO_SDK_PATH "${JPO_PATH}/sdk/pico-sdk")
endif()

### PIOASM and mingw32 fix
if(WIN32 OR UNIX)
	# Use a pre-built PIOASM to prevent mingw32 (Windows)
	# errors when trying to build it
	if (WIN32)
		set(PIOASM_PATH "${JPO_PATH}/resources/bin/pioasm.exe") # windows
	else()
		set(PIOASM_PATH "${JPO_PATH}/resources/bin/pioasm") # linux
	endif()
	message("----cmake:PIOASM_PATH: ${PIOASM_PATH}")

	if(EXISTS "${PIOASM_PATH}" AND NOT IS_DIRECTORY "${PIOASM_PATH}")
		add_executable(Pioasm IMPORTED)
		set_property(TARGET Pioasm PROPERTY IMPORTED_LOCATION ${PIOASM_PATH})
		set(Pioasm_FOUND 1)
		message("----Added precompiled PIOASM")
	else()
		message(FATAL_ERROR "Precompiled pioasm not found: ${PIOASM_PATH}")
	endif()
endif()


# Use the local tinyusb instead of the one in pico-sdk
set(PICO_TINYUSB_PATH ${MICROPY_DIR}/lib/tinyusb)
# Use the local lwip instead of the one in pico-sdk
set(PICO_LWIP_PATH ${MICROPY_DIR}/lib/lwip)
# Use the local btstack instead of the one in pico-sdk
set(PICO_BTSTACK_PATH ${MICROPY_DIR}/lib/btstack)

# Set the location of this port's directory.
set(MICROPY_PORT_DIR ${CMAKE_CURRENT_LIST_DIR})

# Set the board if it's not already set.
if(NOT MICROPY_BOARD)
    set(MICROPY_BOARD RPI_PICO)
endif()

# Set the board directory and check that it exists.
if(NOT MICROPY_BOARD_DIR)
    set(MICROPY_BOARD_DIR ${MICROPY_PORT_DIR}/boards/${MICROPY_BOARD})
endif()
get_filename_component(MICROPY_BOARD_DIR ${MICROPY_BOARD_DIR} ABSOLUTE)
if(NOT EXISTS ${MICROPY_BOARD_DIR}/mpconfigboard.cmake)
    message(FATAL_ERROR "Invalid MICROPY_BOARD specified: ${MICROPY_BOARD}")
endif()

# If a board variant is specified, check that it exists.
if(MICROPY_BOARD_VARIANT)
    if(NOT EXISTS ${MICROPY_BOARD_DIR}/mpconfigvariant_${MICROPY_BOARD_VARIANT}.cmake)
        message(FATAL_ERROR "Invalid MICROPY_BOARD_VARIANT specified: ${MICROPY_BOARD_VARIANT}")
    endif()
endif()

set(MICROPY_USER_FROZEN_MANIFEST ${MICROPY_FROZEN_MANIFEST})

# Include board config, it may override MICROPY_FROZEN_MANIFEST
include(${MICROPY_BOARD_DIR}/mpconfigboard.cmake)
if(NOT MICROPY_BOARD_VARIANT)
    include(${MICROPY_BOARD_DIR}/mpconfigvariant.cmake OPTIONAL)
else()
    include(${MICROPY_BOARD_DIR}/mpconfigvariant_${MICROPY_BOARD_VARIANT}.cmake)
endif()

# Set the PICO_BOARD if it's not already set (allow a board to override it).
if(NOT PICO_BOARD)
    string(TOLOWER ${MICROPY_BOARD} PICO_BOARD)
endif()

# Set the amount of C heap, if it's not already set.
# If a board uses malloc then it must set this to at least 4096.
if(NOT MICROPY_C_HEAP_SIZE)
    set(MICROPY_C_HEAP_SIZE 0)
endif()

# Enable extmod components that will be configured by extmod.cmake.
# A board may also have enabled additional components.
set(MICROPY_SSL_MBEDTLS ON)

# Use the local cyw43_driver instead of the one in pico-sdk
if (MICROPY_PY_NETWORK_CYW43)
    set(PICO_CYW43_DRIVER_PATH ${MICROPY_DIR}/lib/cyw43-driver)
endif()

# Necessary submodules for all boards.
string(CONCAT GIT_SUBMODULES "${GIT_SUBMODULES} " lib/mbedtls)
string(CONCAT GIT_SUBMODULES "${GIT_SUBMODULES} " lib/tinyusb)

# Include component cmake fragments
include(${MICROPY_DIR}/py/py.cmake)
include(${MICROPY_DIR}/extmod/extmod.cmake)
include(${PICO_SDK_PATH}/pico_sdk_init.cmake)

# Define the top-level project
project(${MICROPY_TARGET})

pico_sdk_init()

include(${MICROPY_DIR}/py/usermod.cmake)

add_executable(${MICROPY_TARGET})

<<<<<<< HEAD
### JPO additions
# Enable usb output, disable uart output
pico_enable_stdio_usb(${MICROPY_TARGET} 1)

### JPO Includes
target_include_directories(${MICROPY_TARGET}
    PRIVATE "${JPO_PATH}/sdk/hal/include"
    PRIVATE "${JPO_PATH}/sdk/jcomp/include"
    PRIVATE "${JPO_PATH}/sdk/jcomp/protocol/include"
)
target_link_directories(${MICROPY_TARGET}
    PRIVATE "${JPO_PATH}/sdk/build/hal"
    PRIVATE "${JPO_PATH}/sdk/build/jcomp"
    PRIVATE "${JPO_PATH}/sdk/build/jcomp/protocol"
)

target_link_libraries(${MICROPY_TARGET} 
    jpo_hal
    jpo_jcomp
    jpo_jcomp_protocol
)

###### end JPO additions

=======
# Provide a C-level definitions of PICO_ARM.
# (The pico-sdk already defines PICO_RISCV when it's enabled.)
if(PICO_ARM)
    target_compile_definitions(pico_platform_headers INTERFACE
        PICO_ARM=1
    )
endif()
>>>>>>> ecfdd5d6

set(MICROPY_QSTRDEFS_PORT
    ${MICROPY_PORT_DIR}/qstrdefsport.h
)

set(MICROPY_SOURCE_LIB
    ${MICROPY_DIR}/lib/littlefs/lfs1.c
    ${MICROPY_DIR}/lib/littlefs/lfs1_util.c
    ${MICROPY_DIR}/lib/littlefs/lfs2.c
    ${MICROPY_DIR}/lib/littlefs/lfs2_util.c
    ${MICROPY_DIR}/lib/oofatfs/ff.c
    ${MICROPY_DIR}/lib/oofatfs/ffunicode.c
    ${MICROPY_DIR}/shared/netutils/dhcpserver.c
    ${MICROPY_DIR}/shared/netutils/netutils.c
    ${MICROPY_DIR}/shared/netutils/trace.c
    ${MICROPY_DIR}/shared/readline/readline.c
    ${MICROPY_DIR}/shared/runtime/gchelper_native.c
    ${MICROPY_DIR}/shared/runtime/interrupt_char.c
    ${MICROPY_DIR}/shared/runtime/mpirq.c
    ${MICROPY_DIR}/shared/runtime/pyexec.c
    ${MICROPY_DIR}/shared/runtime/stdout_helpers.c
    ${MICROPY_DIR}/shared/runtime/softtimer.c
    ${MICROPY_DIR}/shared/runtime/sys_stdio_mphal.c
    ${MICROPY_DIR}/shared/timeutils/timeutils.c
    ${MICROPY_DIR}/shared/tinyusb/mp_usbd.c
<<<<<<< HEAD
    # JPO: commenting out removing to avoid multiple definition of 
    # tud_descriptor_device_cb, which is also in:
    # pico-sdk\src\rp2_common\pico_stdio_usb\stdio_usb_descriptor.c
    #${MICROPY_DIR}/shared/tinyusb/mp_usbd_descriptor.c
=======
    ${MICROPY_DIR}/shared/tinyusb/mp_usbd_cdc.c
    ${MICROPY_DIR}/shared/tinyusb/mp_usbd_descriptor.c
    ${MICROPY_DIR}/shared/tinyusb/mp_usbd_runtime.c
>>>>>>> ecfdd5d6
)

if(PICO_ARM)
    list(APPEND MICROPY_SOURCE_LIB
        ${MICROPY_DIR}/shared/runtime/gchelper_thumb1.s
    )
elseif(PICO_RISCV)
    list(APPEND MICROPY_SOURCE_LIB
        ${MICROPY_DIR}/shared/runtime/gchelper_rv32i.s
    )
endif()

set(MICROPY_SOURCE_DRIVERS
    ${MICROPY_DIR}/drivers/bus/softspi.c
    ${MICROPY_DIR}/drivers/dht/dht.c
)

set(MICROPY_SOURCE_PORT
    clocks_extra.c
    datetime_patch.c
    fatfs_port.c
    help.c
<<<<<<< HEAD
    jpo_debugger.c
    jpo_dbgr_breakpoints.c
    jpo_dbgr_stackframes.c
    jpo_dbgr_variables.c
    jpo_dbgr_util.c
    machine_adc.c
=======
>>>>>>> ecfdd5d6
    machine_bitstream.c
    machine_i2c.c
    machine_pin.c
    machine_rtc.c
    machine_spi.c
    machine_timer.c
    main.c
<<<<<<< HEAD
    modmachine.c
    modjpohal.c
=======
>>>>>>> ecfdd5d6
    modrp2.c
    mphalport.c
    mpnetworkport.c
    mpthreadport.c
    mutex_extra.c
    pendsv.c
    rp2_flash.c
    rp2_pio.c
    rp2_dma.c
    uart.c
    usbd.c
    msc_disk.c
    mbedtls/mbedtls_port.c
    ${CMAKE_BINARY_DIR}/pins_${MICROPY_BOARD}.c
)

set(MICROPY_SOURCE_QSTR
    ${MICROPY_SOURCE_PY}
    ${MICROPY_DIR}/shared/readline/readline.c
    ${MICROPY_DIR}/shared/runtime/mpirq.c
    ${MICROPY_DIR}/shared/runtime/sys_stdio_mphal.c
<<<<<<< HEAD
    ${MICROPY_PORT_DIR}/jpo_debugger.c
    ${MICROPY_PORT_DIR}/jpo_dbgr_breakpoints.c
    ${MICROPY_PORT_DIR}/jpo_dbgr_stackframes.c
    ${MICROPY_PORT_DIR}/jpo_dbgr_variables.c
    ${MICROPY_PORT_DIR}/jpo_dbgr_util.c
=======
    ${MICROPY_DIR}/shared/tinyusb/mp_usbd_runtime.c
>>>>>>> ecfdd5d6
    ${MICROPY_PORT_DIR}/machine_adc.c
    ${MICROPY_PORT_DIR}/machine_i2c.c
    ${MICROPY_PORT_DIR}/machine_pin.c
    ${MICROPY_PORT_DIR}/machine_rtc.c
    ${MICROPY_PORT_DIR}/machine_spi.c
    ${MICROPY_PORT_DIR}/machine_timer.c
    ${MICROPY_PORT_DIR}/machine_uart.c
    ${MICROPY_PORT_DIR}/machine_wdt.c
<<<<<<< HEAD
    ${MICROPY_PORT_DIR}/modmachine.c
    ${MICROPY_PORT_DIR}/modjpohal.c
=======
>>>>>>> ecfdd5d6
    ${MICROPY_PORT_DIR}/modrp2.c
    ${MICROPY_PORT_DIR}/modos.c
    ${MICROPY_PORT_DIR}/rp2_flash.c
    ${MICROPY_PORT_DIR}/rp2_pio.c
    ${MICROPY_PORT_DIR}/rp2_dma.c
    ${CMAKE_BINARY_DIR}/pins_${MICROPY_BOARD}.c
)

set(PICO_SDK_COMPONENTS
    hardware_adc
    hardware_base
    hardware_boot_lock
    hardware_clocks
    hardware_dma
    hardware_flash
    hardware_gpio
    hardware_i2c
    hardware_irq
    hardware_pio
    hardware_pll
    hardware_pwm
    hardware_regs
    hardware_resets
    hardware_spi
    hardware_structs
    hardware_sync
    hardware_sync_spin_lock
    hardware_timer
    hardware_uart
    hardware_watchdog
    hardware_xosc
    pico_aon_timer
    pico_base_headers
    pico_binary_info
    pico_bootrom
    pico_multicore
    pico_platform
    pico_platform_compiler
    pico_platform_panic
    pico_platform_sections
    pico_runtime
    pico_runtime_init
    pico_stdio
    pico_stdlib
    pico_sync
    pico_time
    pico_unique_id
    pico_util
    # JPO: commenting out to avoid
    # clash with tinyusb in pico-sdk (newer: pico-sdk is 0.15 > mpy 0.13)
    #tinyusb_common
    #tinyusb_device
)

if(PICO_ARM)
    list(APPEND PICO_SDK_COMPONENTS
        cmsis_core
    )
elseif(PICO_RISCV)
    list(APPEND PICO_SDK_COMPONENTS
        hardware_hazard3
        hardware_riscv
    )
endif()

# Use our custom pico_float_micropython float implementation.  This is needed for two reasons:
# - to fix inf handling in pico-sdk's __wrap___aeabi_fadd();
# - so we can use our own libm functions, to fix inaccuracies in the pico-sdk versions.
pico_set_float_implementation(${MICROPY_TARGET} micropython)

# Define our custom pico_float_micropython component.
pico_add_library(pico_float_micropython)

# pico_float_micropython: add pico-sdk float and our libm source files.
target_sources(pico_float_micropython INTERFACE
    ${MICROPY_SOURCE_LIB_LIBM}
    ${MICROPY_SOURCE_LIB_LIBM_SQRT_SW}
    ${MICROPY_PORT_DIR}/libm_extra.c
)

if(PICO_RP2040)
    target_sources(pico_float_micropython INTERFACE
        ${PICO_SDK_PATH}/src/rp2_common/pico_float/float_aeabi_rp2040.S
        ${PICO_SDK_PATH}/src/rp2_common/pico_float/float_init_rom_rp2040.c
        ${PICO_SDK_PATH}/src/rp2_common/pico_float/float_v1_rom_shim_rp2040.S
    )
elseif(PICO_RP2350 AND PICO_ARM)
    target_sources(pico_float_micropython INTERFACE
        ${PICO_SDK_PATH}/src/rp2_common/pico_float/float_aeabi_dcp.S
        ${PICO_SDK_PATH}/src/rp2_common/pico_float/float_conv_m33.S
    )
endif()

# pico_float_micropython: wrap low-level floating-point ops, to call the pico-sdk versions.
pico_wrap_function(pico_float_micropython __aeabi_fdiv)
pico_wrap_function(pico_float_micropython __aeabi_fmul)
pico_wrap_function(pico_float_micropython __aeabi_frsub)
pico_wrap_function(pico_float_micropython __aeabi_fsub)
pico_wrap_function(pico_float_micropython __aeabi_cfcmpeq)
pico_wrap_function(pico_float_micropython __aeabi_cfrcmple)
pico_wrap_function(pico_float_micropython __aeabi_cfcmple)
pico_wrap_function(pico_float_micropython __aeabi_fcmpeq)
pico_wrap_function(pico_float_micropython __aeabi_fcmplt)
pico_wrap_function(pico_float_micropython __aeabi_fcmple)
pico_wrap_function(pico_float_micropython __aeabi_fcmpge)
pico_wrap_function(pico_float_micropython __aeabi_fcmpgt)
pico_wrap_function(pico_float_micropython __aeabi_fcmpun)
pico_wrap_function(pico_float_micropython __aeabi_i2f)
pico_wrap_function(pico_float_micropython __aeabi_l2f)
pico_wrap_function(pico_float_micropython __aeabi_ui2f)
pico_wrap_function(pico_float_micropython __aeabi_ul2f)
pico_wrap_function(pico_float_micropython __aeabi_f2iz)
pico_wrap_function(pico_float_micropython __aeabi_f2lz)
pico_wrap_function(pico_float_micropython __aeabi_f2uiz)
if(PICO_RP2040)
    pico_wrap_function(pico_float_micropython __aeabi_f2ulz)
endif()
pico_wrap_function(pico_float_micropython __aeabi_f2d)

if (MICROPY_PY_LWIP)
    target_link_libraries(${MICROPY_TARGET} micropy_lib_lwip)

    target_include_directories(${MICROPY_TARGET} PRIVATE
        lwip_inc
    )
    target_compile_definitions(${MICROPY_TARGET} PRIVATE
        MICROPY_PY_LWIP=1
    )
endif()

if(MICROPY_PY_BLUETOOTH)
    list(APPEND MICROPY_SOURCE_PORT mpbthciport.c)
    target_compile_definitions(${MICROPY_TARGET} PRIVATE
        MICROPY_PY_BLUETOOTH=1
        MICROPY_PY_BLUETOOTH_USE_SYNC_EVENTS=1
        MICROPY_PY_BLUETOOTH_ENABLE_CENTRAL_MODE=1
    )
endif()

if (MICROPY_PY_BLUETOOTH_CYW43)
    target_compile_definitions(${MICROPY_TARGET} PRIVATE
        CYW43_ENABLE_BLUETOOTH=1
        MICROPY_PY_BLUETOOTH_CYW43=1
    )

    if (MICROPY_BLUETOOTH_BTSTACK)
        target_link_libraries(${MICROPY_TARGET}
            pico_btstack_hci_transport_cyw43
        )
    endif()
endif()

if (MICROPY_BLUETOOTH_BTSTACK)
    string(CONCAT GIT_SUBMODULES "${GIT_SUBMODULES} " lib/btstack)

    list(APPEND MICROPY_SOURCE_PORT mpbtstackport.c)

    include(${MICROPY_DIR}/extmod/btstack/btstack.cmake)
    target_link_libraries(${MICROPY_TARGET} micropy_extmod_btstack)

    target_compile_definitions(${MICROPY_TARGET} PRIVATE
        MICROPY_BLUETOOTH_BTSTACK=1
        MICROPY_BLUETOOTH_BTSTACK_CONFIG_FILE=\"btstack_inc/btstack_config.h\"
    )

    # For modbluetooth_btstack.c includes
    get_target_property(BTSTACK_INCLUDE micropy_extmod_btstack INTERFACE_INCLUDE_DIRECTORIES)
    list(APPEND MICROPY_INC_CORE ${BTSTACK_INCLUDE})
endif()

if(MICROPY_BLUETOOTH_NIMBLE)
    string(CONCAT GIT_SUBMODULES "${GIT_SUBMODULES} " lib/mynewt-nimble)
    if(NOT (${ECHO_SUBMODULES}) AND NOT EXISTS ${MICROPY_DIR}/lib/mynewt-nimble/nimble/host/include/host/ble_hs.h)
        message(FATAL_ERROR " mynewt-nimble not initialized.\n Run 'make BOARD=${MICROPY_BOARD} submodules'")
    endif()

    list(APPEND MICROPY_SOURCE_PORT mpnimbleport.c)
    target_compile_definitions(${MICROPY_TARGET} PRIVATE
        MICROPY_BLUETOOTH_NIMBLE=1
        MICROPY_BLUETOOTH_NIMBLE_BINDINGS_ONLY=0
        MICROPY_PY_BLUETOOTH_ENABLE_PAIRING_BONDING=1
        MICROPY_PY_BLUETOOTH_ENABLE_L2CAP_CHANNELS=1
    )
    target_compile_options(${MICROPY_TARGET} PRIVATE
    # TODO: This flag is currently needed to make nimble build.
    -Wno-unused-but-set-variable
    )
    include(${MICROPY_DIR}/extmod/nimble/nimble.cmake)
    target_link_libraries(${MICROPY_TARGET} micropy_extmod_nimble)
    get_target_property(NIMBLE_INCLUDE micropy_extmod_nimble INTERFACE_INCLUDE_DIRECTORIES)
    list(APPEND MICROPY_INC_CORE ${NIMBLE_INCLUDE})
endif()

# tinyusb helper
target_include_directories(${MICROPY_TARGET} PRIVATE
    ${MICROPY_DIR}/shared/tinyusb/
)

if (MICROPY_PY_NETWORK_CYW43)
    string(CONCAT GIT_SUBMODULES "${GIT_SUBMODULES} " lib/cyw43-driver)
    if((NOT (${ECHO_SUBMODULES})) AND NOT EXISTS ${MICROPY_DIR}/lib/cyw43-driver/src/cyw43.h)
        message(FATAL_ERROR " cyw43-driver not initialized.\n Run 'make BOARD=${MICROPY_BOARD} submodules'")
    endif()

    target_compile_definitions(${MICROPY_TARGET} PRIVATE
        MICROPY_PY_NETWORK_CYW43=1
        MICROPY_PY_SOCKET_DEFAULT_TIMEOUT_MS=30000 # default socket timeout
    )
    if (CMAKE_BUILD_TYPE MATCHES Debug)
    target_compile_definitions(${MICROPY_TARGET} PRIVATE
        CYW43_USE_STATS=1
    )
    endif()

    list(APPEND MICROPY_SOURCE_PORT
        machine_pin_cyw43.c
    )

    target_link_libraries(${MICROPY_TARGET}
        cyw43_driver_picow
        cmsis_core
    )
    target_include_directories(${MICROPY_TARGET} PRIVATE
        ${MICROPY_DIR}/lib/cyw43-driver/
    )

endif()

if (MICROPY_PY_NETWORK_NINAW10)
    target_compile_definitions(${MICROPY_TARGET} PRIVATE
        MICROPY_PY_NETWORK_NINAW10=1
    )

    target_include_directories(${MICROPY_TARGET} PRIVATE
        ${MICROPY_DIR}/drivers/ninaw10/
    )

    # Enable NINA-W10 WiFi and Bluetooth drivers.
    list(APPEND MICROPY_SOURCE_DRIVERS
        ${MICROPY_DIR}/drivers/ninaw10/nina_bt_hci.c
        ${MICROPY_DIR}/drivers/ninaw10/nina_wifi_drv.c
        ${MICROPY_DIR}/drivers/ninaw10/nina_wifi_bsp.c
        ${MICROPY_DIR}/drivers/ninaw10/machine_pin_nina.c
    )
endif()

if (MICROPY_PY_NETWORK_WIZNET5K)
    string(CONCAT GIT_SUBMODULES "${GIT_SUBMODULES} " lib/wiznet5k)
    if((NOT (${ECHO_SUBMODULES})) AND NOT EXISTS ${MICROPY_DIR}/lib/wiznet5k/README.md)
        message(FATAL_ERROR " wiznet5k not initialized.\n Run 'make BOARD=${MICROPY_BOARD} submodules'")
    endif()

    target_compile_definitions(${MICROPY_TARGET} PRIVATE
        MICROPY_PY_NETWORK_WIZNET5K=1
        WIZCHIP_PREFIXED_EXPORTS=1
        _WIZCHIP_=${MICROPY_PY_NETWORK_WIZNET5K}
        WIZCHIP_YIELD=mpy_wiznet_yield
    )

    if (MICROPY_PY_LWIP)
        target_compile_definitions(${MICROPY_TARGET} PRIVATE
            # When using MACRAW mode (with lwIP), maximum buffer space must be used for the raw socket
            WIZCHIP_USE_MAX_BUFFER=1
        )
    endif()

    target_include_directories(${MICROPY_TARGET} PRIVATE
        ${MICROPY_DIR}/lib/wiznet5k/
        ${MICROPY_DIR}/lib/wiznet5k/Ethernet/
    )

    list(APPEND MICROPY_SOURCE_LIB
        ${MICROPY_DIR}/lib/wiznet5k/Ethernet/W5100/w5100.c
        ${MICROPY_DIR}/lib/wiznet5k/Ethernet/W5100S/w5100s.c
        ${MICROPY_DIR}/lib/wiznet5k/Ethernet/W5200/w5200.c
        ${MICROPY_DIR}/lib/wiznet5k/Ethernet/W5300/w5300.c
        ${MICROPY_DIR}/lib/wiznet5k/Ethernet/W5500/w5500.c
        ${MICROPY_DIR}/lib/wiznet5k/Ethernet/socket.c
        ${MICROPY_DIR}/lib/wiznet5k/Ethernet/wizchip_conf.c
        ${MICROPY_DIR}/lib/wiznet5k/Internet/DNS/dns.c
        ${MICROPY_DIR}/lib/wiznet5k/Internet/DHCP/dhcp.c
    )
endif()

# Add qstr sources for extmod and usermod, in case they are modified by components above.
list(APPEND MICROPY_SOURCE_QSTR
    ${MICROPY_SOURCE_EXTMOD}
    ${MICROPY_SOURCE_USERMOD}
    ${MICROPY_SOURCE_BOARD}
)

# Define mpy-cross flags
set(MICROPY_CROSS_FLAGS -march=armv6m)

# Set the frozen manifest file
if (MICROPY_USER_FROZEN_MANIFEST)
    set(MICROPY_FROZEN_MANIFEST ${MICROPY_USER_FROZEN_MANIFEST})
elseif (NOT MICROPY_FROZEN_MANIFEST)
    set(MICROPY_FROZEN_MANIFEST ${MICROPY_PORT_DIR}/boards/manifest.py)
endif()

target_sources(${MICROPY_TARGET} PRIVATE
    ${MICROPY_SOURCE_PY}
    ${MICROPY_SOURCE_EXTMOD}
    ${MICROPY_SOURCE_LIB}
    ${MICROPY_SOURCE_DRIVERS}
    ${MICROPY_SOURCE_PORT}
    ${MICROPY_SOURCE_BOARD}
)

target_link_libraries(${MICROPY_TARGET} micropy_lib_mbedtls)

target_link_libraries(${MICROPY_TARGET} usermod)

target_include_directories(${MICROPY_TARGET} PRIVATE
    ${MICROPY_INC_CORE}
    ${MICROPY_INC_USERMOD}
    ${MICROPY_BOARD_DIR}
    "${MICROPY_PORT_DIR}"
    "${CMAKE_BINARY_DIR}"
)

target_compile_options(${MICROPY_TARGET} PRIVATE
    -Wall
    -Werror
    -g  # always include debug information in the ELF
)

target_link_options(${MICROPY_TARGET} PRIVATE
    -Wl,--defsym=__micropy_c_heap_size__=${MICROPY_C_HEAP_SIZE}
    -Wl,--wrap=dcd_event_handler
    -Wl,--wrap=runtime_init_clocks
)

if(PICO_RP2350)
    target_link_options(${MICROPY_TARGET} PRIVATE
        -Wl,--defsym=__micropy_extra_stack__=4096
    )
endif()

# Apply optimisations to performance-critical source code.
set_source_files_properties(
    ${MICROPY_PY_DIR}/map.c
    ${MICROPY_PY_DIR}/mpz.c
    ${MICROPY_PY_DIR}/vm.c
    PROPERTIES
    COMPILE_OPTIONS "-O2"
)

set_source_files_properties(
    ${PICO_SDK_PATH}/src/rp2_common/pico_double/double_math.c
    ${PICO_SDK_PATH}/src/rp2_common/pico_float/float_math.c
    PROPERTIES
    COMPILE_OPTIONS "-Wno-error=uninitialized"
)

set_source_files_properties(
    ${PICO_TINYUSB_PATH}/src/portable/raspberrypi/rp2040/dcd_rp2040.c
    ${PICO_TINYUSB_PATH}/src/portable/raspberrypi/rp2040/rp2040_usb.c
    PROPERTIES
    COMPILE_OPTIONS "-Wno-error=array-bounds;-Wno-error=unused-but-set-variable"
)

target_compile_definitions(${MICROPY_TARGET} PRIVATE
    ${MICROPY_DEF_BOARD}
    FFCONF_H=\"${MICROPY_OOFATFS_DIR}/ffconf.h\"
    LFS1_NO_MALLOC LFS1_NO_DEBUG LFS1_NO_WARN LFS1_NO_ERROR LFS1_NO_ASSERT
    LFS2_NO_MALLOC LFS2_NO_DEBUG LFS2_NO_WARN LFS2_NO_ERROR LFS2_NO_ASSERT
    PICO_FLOAT_PROPAGATE_NANS=1
<<<<<<< HEAD
    PICO_STACK_SIZE=0x3000 # 0x3000 = 12k
    PICO_CORE1_STACK_SIZE=0x1000 # 0x1000 = 4k
    PICO_USE_STACK_GUARDS=0
=======
    PICO_STACK_SIZE=0x2000
    PICO_CORE1_STACK_SIZE=0
    PICO_MAX_SHARED_IRQ_HANDLERS=8 # we need more than the default
>>>>>>> ecfdd5d6
    PICO_PROGRAM_NAME="MicroPython"
    PICO_NO_PROGRAM_VERSION_STRING=1 # do it ourselves in main.c
    MICROPY_BUILD_TYPE="${CMAKE_C_COMPILER_ID} ${CMAKE_C_COMPILER_VERSION} ${CMAKE_BUILD_TYPE}"
    PICO_NO_BI_STDIO_UART=1 # we call it UART REPL
)

<<<<<<< HEAD
# checks the argument in make, not cmake
get_filename_component(BINARY_DIR_NAME ${CMAKE_CURRENT_BINARY_DIR} NAME)
if(BINARY_DIR_NAME STREQUAL "build-jpo-dbgr")
    message(STATUS "=== build: DBGR")
    target_compile_definitions(${MICROPY_TARGET} PRIVATE JPO_DBGR_BUILD=1)
    set(JPO_COPY_TO_PATH ${JPO_PATH}/resources/bin/jpo_micropython_dbgr.elf)
elseif(BINARY_DIR_NAME STREQUAL "build-jpo-fast")
    message(STATUS "=== build: FAST")
    target_compile_definitions(${MICROPY_TARGET} PRIVATE JPO_DBGR_BUILD=0)
    set(JPO_COPY_TO_PATH ${JPO_PATH}/resources/bin/jpo_micropython_fast.elf)
else()
    message(FATAL_ERROR "Build dir name must be 'build-jpo-dbgr' or 'build-jpo-fast', was ${BINARY_DIR_NAME}")
=======
if(PICO_RP2040)
    target_compile_definitions(${MICROPY_TARGET} PRIVATE
        PICO_RP2040_USB_DEVICE_ENUMERATION_FIX=1
    )
elseif(PICO_RP2350)
    target_compile_definitions(${MICROPY_TARGET} PRIVATE
        PICO_EMBED_XIP_SETUP=1 # to put flash into continuous read mode
    )
>>>>>>> ecfdd5d6
endif()

target_link_libraries(${MICROPY_TARGET}
    ${PICO_SDK_COMPONENTS}
)

if (MICROPY_HW_ENABLE_DOUBLE_TAP)
# Enable double tap reset into bootrom.
target_link_libraries(${MICROPY_TARGET}
    pico_bootsel_via_double_reset
)
endif()

# todo this is a bit brittle, but we want to move a few source files into RAM (which requires
#  a linker script modification) until we explicitly add  macro calls around the function
#  defs to move them into RAM.
if (PICO_ON_DEVICE AND NOT PICO_NO_FLASH AND NOT PICO_COPY_TO_RAM)
<<<<<<< HEAD
    message(STATUS "Using linker script for '${MICROPY_TARGET}': ${CMAKE_CURRENT_LIST_DIR}/jpo_memmap_mp.ld")
    pico_set_linker_script(${MICROPY_TARGET} ${CMAKE_CURRENT_LIST_DIR}/jpo_memmap_mp.ld)
=======
    if(PICO_RP2040)
        pico_set_linker_script(${MICROPY_TARGET} ${CMAKE_CURRENT_LIST_DIR}/memmap_mp_rp2040.ld)
    elseif(PICO_RP2350)
        pico_set_linker_script(${MICROPY_TARGET} ${CMAKE_CURRENT_LIST_DIR}/memmap_mp_rp2350.ld)
    endif()
>>>>>>> ecfdd5d6
endif()

pico_add_extra_outputs(${MICROPY_TARGET})

pico_find_compiler_with_triples(PICO_COMPILER_SIZE "${PICO_GCC_TRIPLE}" size)

add_custom_command(TARGET ${MICROPY_TARGET}
    POST_BUILD
    COMMAND ${PICO_COMPILER_SIZE} --format=berkeley ${PROJECT_BINARY_DIR}/${MICROPY_TARGET}.elf
    VERBATIM
)

# Collect all the include directories and compile definitions for the pico-sdk components.
foreach(comp ${PICO_SDK_COMPONENTS})
    micropy_gather_target_properties(${comp})
    micropy_gather_target_properties(${comp}_headers)
endforeach()

set(MICROPY_CPP_FLAGS_EXTRA ${PICO_COMMON_LANG_FLAGS})
separate_arguments(MICROPY_CPP_FLAGS_EXTRA)

# Include the main MicroPython cmake rules.
include(${MICROPY_DIR}/py/mkrules.cmake)

set(GEN_PINS_AF_CSV "${MICROPY_PORT_DIR}/boards/rp2_af.csv")
set(GEN_PINS_PREFIX "${MICROPY_PORT_DIR}/boards/rp2_prefix.c")
set(GEN_PINS_MKPINS "${MICROPY_PORT_DIR}/boards/make-pins.py")
set(GEN_PINS_SRC "${CMAKE_BINARY_DIR}/pins_${MICROPY_BOARD}.c")
set(GEN_PINS_HDR "${MICROPY_GENHDR_DIR}/pins.h")

if(NOT PICO_NUM_GPIOS)
    set(PICO_NUM_GPIOS 30)
endif()

if(NOT PICO_NUM_EXT_GPIOS)
    set(PICO_NUM_EXT_GPIOS 10)
endif()

if(EXISTS "${MICROPY_BOARD_DIR}/pins.csv")
    set(GEN_PINS_BOARD_CSV "${MICROPY_BOARD_DIR}/pins.csv")
    set(GEN_PINS_CSV_ARG --board-csv "${GEN_PINS_BOARD_CSV}")
endif()

target_sources(${MICROPY_TARGET} PRIVATE
    ${GEN_PINS_HDR}
)

# Generate pins
add_custom_command(
    OUTPUT ${GEN_PINS_HDR} ${GEN_PINS_SRC}
    COMMAND ${Python3_EXECUTABLE} ${GEN_PINS_MKPINS} ${GEN_PINS_CSV_ARG} --af-csv ${GEN_PINS_AF_CSV} --prefix ${GEN_PINS_PREFIX} --output-source ${GEN_PINS_SRC} --num-gpios ${PICO_NUM_GPIOS} --num-ext-gpios ${PICO_NUM_EXT_GPIOS} --output-header ${GEN_PINS_HDR}
    DEPENDS
        ${GEN_PINS_AF_CSV}
        ${GEN_PINS_BOARD_CSV}
        ${GEN_PINS_MKPINS}
        ${GEN_PINS_PREFIX}
        ${MICROPY_MPVERSION}
    VERBATIM
    COMMAND_EXPAND_LISTS
)

# Copy to JPO_PATH/resources/bin
add_custom_command(
	TARGET ${PROJECT_NAME} POST_BUILD
	COMMAND ${CMAKE_COMMAND} -E copy
			"${CMAKE_CURRENT_BINARY_DIR}/firmware.elf"
			"${JPO_COPY_TO_PATH}")<|MERGE_RESOLUTION|>--- conflicted
+++ resolved
@@ -126,7 +126,14 @@
 
 add_executable(${MICROPY_TARGET})
 
-<<<<<<< HEAD
+# Provide a C-level definitions of PICO_ARM.
+# (The pico-sdk already defines PICO_RISCV when it's enabled.)
+if(PICO_ARM)
+    target_compile_definitions(pico_platform_headers INTERFACE
+        PICO_ARM=1
+    )
+endif()
+
 ### JPO additions
 # Enable usb output, disable uart output
 pico_enable_stdio_usb(${MICROPY_TARGET} 1)
@@ -151,15 +158,6 @@
 
 ###### end JPO additions
 
-=======
-# Provide a C-level definitions of PICO_ARM.
-# (The pico-sdk already defines PICO_RISCV when it's enabled.)
-if(PICO_ARM)
-    target_compile_definitions(pico_platform_headers INTERFACE
-        PICO_ARM=1
-    )
-endif()
->>>>>>> ecfdd5d6
 
 set(MICROPY_QSTRDEFS_PORT
     ${MICROPY_PORT_DIR}/qstrdefsport.h
@@ -185,16 +183,13 @@
     ${MICROPY_DIR}/shared/runtime/sys_stdio_mphal.c
     ${MICROPY_DIR}/shared/timeutils/timeutils.c
     ${MICROPY_DIR}/shared/tinyusb/mp_usbd.c
-<<<<<<< HEAD
+    ${MICROPY_DIR}/shared/tinyusb/mp_usbd_cdc.c
+    ${MICROPY_DIR}/shared/tinyusb/mp_usbd_runtime.c
+
     # JPO: commenting out removing to avoid multiple definition of 
     # tud_descriptor_device_cb, which is also in:
     # pico-sdk\src\rp2_common\pico_stdio_usb\stdio_usb_descriptor.c
     #${MICROPY_DIR}/shared/tinyusb/mp_usbd_descriptor.c
-=======
-    ${MICROPY_DIR}/shared/tinyusb/mp_usbd_cdc.c
-    ${MICROPY_DIR}/shared/tinyusb/mp_usbd_descriptor.c
-    ${MICROPY_DIR}/shared/tinyusb/mp_usbd_runtime.c
->>>>>>> ecfdd5d6
 )
 
 if(PICO_ARM)
@@ -217,15 +212,12 @@
     datetime_patch.c
     fatfs_port.c
     help.c
-<<<<<<< HEAD
     jpo_debugger.c
     jpo_dbgr_breakpoints.c
     jpo_dbgr_stackframes.c
     jpo_dbgr_variables.c
     jpo_dbgr_util.c
     machine_adc.c
-=======
->>>>>>> ecfdd5d6
     machine_bitstream.c
     machine_i2c.c
     machine_pin.c
@@ -233,11 +225,7 @@
     machine_spi.c
     machine_timer.c
     main.c
-<<<<<<< HEAD
-    modmachine.c
     modjpohal.c
-=======
->>>>>>> ecfdd5d6
     modrp2.c
     mphalport.c
     mpnetworkport.c
@@ -259,15 +247,12 @@
     ${MICROPY_DIR}/shared/readline/readline.c
     ${MICROPY_DIR}/shared/runtime/mpirq.c
     ${MICROPY_DIR}/shared/runtime/sys_stdio_mphal.c
-<<<<<<< HEAD
+    ${MICROPY_DIR}/shared/tinyusb/mp_usbd_runtime.c
     ${MICROPY_PORT_DIR}/jpo_debugger.c
     ${MICROPY_PORT_DIR}/jpo_dbgr_breakpoints.c
     ${MICROPY_PORT_DIR}/jpo_dbgr_stackframes.c
     ${MICROPY_PORT_DIR}/jpo_dbgr_variables.c
     ${MICROPY_PORT_DIR}/jpo_dbgr_util.c
-=======
-    ${MICROPY_DIR}/shared/tinyusb/mp_usbd_runtime.c
->>>>>>> ecfdd5d6
     ${MICROPY_PORT_DIR}/machine_adc.c
     ${MICROPY_PORT_DIR}/machine_i2c.c
     ${MICROPY_PORT_DIR}/machine_pin.c
@@ -276,11 +261,7 @@
     ${MICROPY_PORT_DIR}/machine_timer.c
     ${MICROPY_PORT_DIR}/machine_uart.c
     ${MICROPY_PORT_DIR}/machine_wdt.c
-<<<<<<< HEAD
-    ${MICROPY_PORT_DIR}/modmachine.c
     ${MICROPY_PORT_DIR}/modjpohal.c
-=======
->>>>>>> ecfdd5d6
     ${MICROPY_PORT_DIR}/modrp2.c
     ${MICROPY_PORT_DIR}/modos.c
     ${MICROPY_PORT_DIR}/rp2_flash.c
@@ -650,22 +631,26 @@
     LFS1_NO_MALLOC LFS1_NO_DEBUG LFS1_NO_WARN LFS1_NO_ERROR LFS1_NO_ASSERT
     LFS2_NO_MALLOC LFS2_NO_DEBUG LFS2_NO_WARN LFS2_NO_ERROR LFS2_NO_ASSERT
     PICO_FLOAT_PROPAGATE_NANS=1
-<<<<<<< HEAD
     PICO_STACK_SIZE=0x3000 # 0x3000 = 12k
     PICO_CORE1_STACK_SIZE=0x1000 # 0x1000 = 4k
     PICO_USE_STACK_GUARDS=0
-=======
-    PICO_STACK_SIZE=0x2000
-    PICO_CORE1_STACK_SIZE=0
     PICO_MAX_SHARED_IRQ_HANDLERS=8 # we need more than the default
->>>>>>> ecfdd5d6
     PICO_PROGRAM_NAME="MicroPython"
     PICO_NO_PROGRAM_VERSION_STRING=1 # do it ourselves in main.c
     MICROPY_BUILD_TYPE="${CMAKE_C_COMPILER_ID} ${CMAKE_C_COMPILER_VERSION} ${CMAKE_BUILD_TYPE}"
     PICO_NO_BI_STDIO_UART=1 # we call it UART REPL
 )
 
-<<<<<<< HEAD
+if(PICO_RP2040)
+    target_compile_definitions(${MICROPY_TARGET} PRIVATE
+        PICO_RP2040_USB_DEVICE_ENUMERATION_FIX=1
+    )
+elseif(PICO_RP2350)
+    target_compile_definitions(${MICROPY_TARGET} PRIVATE
+        PICO_EMBED_XIP_SETUP=1 # to put flash into continuous read mode
+    )
+endif()
+
 # checks the argument in make, not cmake
 get_filename_component(BINARY_DIR_NAME ${CMAKE_CURRENT_BINARY_DIR} NAME)
 if(BINARY_DIR_NAME STREQUAL "build-jpo-dbgr")
@@ -678,16 +663,6 @@
     set(JPO_COPY_TO_PATH ${JPO_PATH}/resources/bin/jpo_micropython_fast.elf)
 else()
     message(FATAL_ERROR "Build dir name must be 'build-jpo-dbgr' or 'build-jpo-fast', was ${BINARY_DIR_NAME}")
-=======
-if(PICO_RP2040)
-    target_compile_definitions(${MICROPY_TARGET} PRIVATE
-        PICO_RP2040_USB_DEVICE_ENUMERATION_FIX=1
-    )
-elseif(PICO_RP2350)
-    target_compile_definitions(${MICROPY_TARGET} PRIVATE
-        PICO_EMBED_XIP_SETUP=1 # to put flash into continuous read mode
-    )
->>>>>>> ecfdd5d6
 endif()
 
 target_link_libraries(${MICROPY_TARGET}
@@ -705,16 +680,16 @@
 #  a linker script modification) until we explicitly add  macro calls around the function
 #  defs to move them into RAM.
 if (PICO_ON_DEVICE AND NOT PICO_NO_FLASH AND NOT PICO_COPY_TO_RAM)
-<<<<<<< HEAD
     message(STATUS "Using linker script for '${MICROPY_TARGET}': ${CMAKE_CURRENT_LIST_DIR}/jpo_memmap_mp.ld")
     pico_set_linker_script(${MICROPY_TARGET} ${CMAKE_CURRENT_LIST_DIR}/jpo_memmap_mp.ld)
-=======
     if(PICO_RP2040)
         pico_set_linker_script(${MICROPY_TARGET} ${CMAKE_CURRENT_LIST_DIR}/memmap_mp_rp2040.ld)
+        message(STATUS "Using linker script for '${MICROPY_TARGET}': ${CMAKE_CURRENT_LIST_DIR}/memmap_mp_rp2040.ld")
+
     elseif(PICO_RP2350)
         pico_set_linker_script(${MICROPY_TARGET} ${CMAKE_CURRENT_LIST_DIR}/memmap_mp_rp2350.ld)
+        message(STATUS "Using linker script for '${MICROPY_TARGET}': ${CMAKE_CURRENT_LIST_DIR}/memmap_mp_rp2350.ld")
     endif()
->>>>>>> ecfdd5d6
 endif()
 
 pico_add_extra_outputs(${MICROPY_TARGET})
